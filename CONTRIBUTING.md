# Contributing to Void

Welcome! 👋 This is the official guide on how to contribute to Void. We want to make it as easy as possible to contribute, so if you have any questions or comments, reach out via email or discord!

There are a few ways to contribute:

- Suggest New Features ([Discord](https://discord.gg/RSNjgaugJs))
- Build New Features ([Project](https://github.com/orgs/voideditor/projects/2/views/3))
- Submit Issues/Docs/Bugs ([Issues](https://github.com/voideditor/void/issues))


## Building the full IDE

Please follow the steps below to build the IDE. If you have any questions, feel free to [submit an issue](https://github.com/voideditor/void/issues/new) with any build errors, or refer to VSCode's full [How to Contribute](https://github.com/microsoft/vscode/wiki/How-to-Contribute) page.


### a. Build Prerequisites - Mac

If you're using a Mac, make sure you have Python and XCode installed (you probably do by default).

### b. Build Prerequisites - Windows

If you're using a Windows computer, first get [Visual Studio 2022](https://visualstudio.microsoft.com/thank-you-downloading-visual-studio/?sku=Community) (recommended) or [VS Build Tools](https://visualstudio.microsoft.com/thank-you-downloading-visual-studio/?sku=BuildTools) (not recommended). If you already have both, you might need to run the next few steps on both of them.

Go to the "Workloads" tab and select:
- `Desktop development with C++`
- `Node.js build tools`

Go to the "Individual Components" tab and select:
- `MSVC v143 - VS 2022 C++ x64/x86 Spectre-mitigated libs (Latest)`,
- `C++ ATL for latest build tools with Spectre Mitigations`,
- `C++ MFC for latest build tools with Spectre Mitigations`.

Finally, click Install.

### c. Build Prerequisites - Linux

First, make sure you've installed NodeJS and run `npm install -g node-gyp`. Then:
- Debian (Ubuntu, etc) - `sudo apt-get install build-essential g++ libx11-dev libxkbfile-dev libsecret-1-dev libkrb5-dev python-is-python3`.
- Red Hat (Fedora, etc) - `sudo dnf install @development-tools gcc gcc-c++ make libsecret-devel krb5-devel libX11-devel libxkbfile-devel`.
- Others - see [How to Contribute](https://github.com/microsoft/vscode/wiki/How-to-Contribute).

### Build instructions

To build Void, first follow the prerequisite steps above for your operating system and open `void/` inside VSCode. Then:

1. Install all dependencies.

```
npm install
```

<<<<<<< HEAD
2. Build Void's React components by opening a new terminal (`Ctrl+Shift+\``), running `cd ./src/vs/workbench/contrib/void/browser/react/`, and executing the build script, `node ./build.js`. You might need to run `npm i -g tsup` if this doesn't work.
=======
2. Build Void's React components by running `cd ./src/vs/workbench/contrib/void/browser/react/`, and executing the build script with `node ./build.js`. 
>>>>>>> e8bbe4bf

3. Press <kbd>Ctrl+Shift+B</kbd>, or if you prefer using the terminal run `npm run watch`.

This can take ~5 min.

If you ran <kbd>Ctrl+Shift+B</kbd>, the build is done when you see two check marks.

If you ran `npm run watch`, the build is done when you see something like this:

```
[watch-extensions] [00:37:39] Finished compilation extensions with 0 errors after 19303 ms
[watch-client    ] [00:38:06] Finished compilation with 0 errors after 46248 ms
[watch-client    ] [00:38:07] Starting compilation...
[watch-client    ] [00:38:07] Finished compilation with 0 errors after 5 ms
```

<!-- 3. Press <kbd>Ctrl+Shift+B</kbd> to start the build process. -->

4. In a new terminal, run `./scripts/code.sh` (Mac/Linux) or `./scripts/code.bat` (Windows). This should open up the built IDE!
You can always press <kbd>Ctrl+Shift+P</kbd> and run "Reload Window" inside the new window to see changes without re-building.

Now that you're set up, feel free to check out our [Issues](https://github.com/voideditor/void/issues) page.

### Common Fixes

- Make sure you have the same NodeJS version as `.nvmrc`.

- If you see `[ERROR] Cannot start service: Host version "0.23.1" does not match binary version "0.23.0"`, run `npm i -D esbuild@0.23.0` or do a clean install of your npm dependencies.


## Bundling

To bundle the IDE into an executable, run `npm run gulp vscode-darwin-arm64`.

Here are the full options: `vscode-{win32-ia32 | win32-x64 | darwin-x64 | darwin-arm64 | linux-ia32 | linux-x64 | linux-arm}(-min)`


## Roadmap

Here are the most important topics on our Roadmap. More ⭐'s = more important. Please refer to our [Issues](https://github.com/voideditor/void/issues) page for the latest issues.

## ⭐⭐⭐ Make History work well.

When the user submits a response or presses the apply/accept/reject button, we should add these events to the history, allowing the user to undo/redo them. Right now there is unexpected behavior if the user tries to undo or redo their changes.

## ⭐⭐⭐ Build Cursor-style quick edits (Ctrl+K).

When the user presses Ctrl+K, an input box should appear inline with the code that they were selecting. This is somewhat difficult to do because an extension alone cannot do this, and it requires creating a new component in the IDE. We think you can modify vscode's built-in "codelens" or "zone widget" components, but we are open to alternatives.

## ⭐⭐⭐ Creative.

Examples: creating better code search, or supporting AI agents that can edit across files and make multiple LLM calls.

Eventually, we want to build a convenient API for creating AI tools. The API will provide methods for creating the UI (showing an autocomplete suggestion, or creating a new diff), detecting event changes (like `onKeystroke` or `onFileOpen`), and modifying the user's file-system (storing indexes associated with each file), making it much easier to make your own AI plugin. We plan on building these features further along in timeline, but we wanted to list them for completeness.

## ⭐ One-stars.

⭐ Let the user Accept / Reject all Diffs in an entire file via the sidebar.

# Guidelines

We're always glad to talk about new ideas, help you get set up, and make sure your changes align with our vision for the project. Feel free to shoot us a message in the #general channel of the [Discord](https://discord.gg/RSNjgaugJs) for any reason. Please check in especially if you want to make a lot of changes or build a large new feature.



## Submitting a Pull Request

Please submit a pull request once you've made a change. You don't need to submit an issue.

Please don't use AI to write your PR 🙂.

# Relevant files

We keep track of all the files we've changed with Void so it's easy to rebase:

- README.md
- CONTRIBUTING.md
- VOID_USEFUL_LINKS.md
- product.json
- package.json

- src/vs/workbench/api/common/{extHost.api.impl.ts | extHostApiCommands.ts}
- src/vs/workbench/workbench.common.main.ts
- src/vs/workbench/contrib/void/\*
- extensions/void/\*

- .github/\*
- .vscode/settings/\*
- .eslintrc.json
- build/hygiene.js
- build/lib/i18n.resources.json
- build/npm/dirs.js

- vscode.proposed.editorInsets.d.ts - not modified, but code copied


## References

For some useful links we've compiled on VSCode, see [`VOID_USEFUL_LINKS.md`](https://github.com/voideditor/void/blob/main/VOID_USEFUL_LINKS.md).<|MERGE_RESOLUTION|>--- conflicted
+++ resolved
@@ -50,11 +50,7 @@
 npm install
 ```
 
-<<<<<<< HEAD
-2. Build Void's React components by opening a new terminal (`Ctrl+Shift+\``), running `cd ./src/vs/workbench/contrib/void/browser/react/`, and executing the build script, `node ./build.js`. You might need to run `npm i -g tsup` if this doesn't work.
-=======
-2. Build Void's React components by running `cd ./src/vs/workbench/contrib/void/browser/react/`, and executing the build script with `node ./build.js`. 
->>>>>>> e8bbe4bf
+2. Run `cd ./src/vs/workbench/contrib/void/browser/react/` and then `node ./build.js` to build Void's external dependencies (our React components, etc).
 
 3. Press <kbd>Ctrl+Shift+B</kbd>, or if you prefer using the terminal run `npm run watch`.
 
