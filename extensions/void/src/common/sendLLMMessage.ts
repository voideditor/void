<<<<<<< HEAD
import { streamText } from 'ai'
import { createOpenAI, OpenAIProviderSettings } from '@ai-sdk/openai';
import { AnthropicProviderSettings, createAnthropic } from '@ai-sdk/anthropic';
import { AzureOpenAIProviderSettings, createAzure } from '@ai-sdk/azure';
import { createOllama, OllamaProviderSettings } from 'ollama-ai-provider';
import { getRules } from './getRules';
=======
import Anthropic from '@anthropic-ai/sdk';
import OpenAI from 'openai';
import { Ollama } from 'ollama/browser'

>>>>>>> 5f3e664e

// always compare these against package.json to make sure every setting in this type can actually be provided by the user
export type ApiConfig = {
	/** @default 'anthropic' */
	provider: 'anthropic' | 'openai' | 'azure' | 'greptile' | 'ollama'
	anthropic: {
<<<<<<< HEAD
		/** @default 'claude-3-5-sonnet-20240620' */
		model: string,
		apiKey: string,
		providerSettings?: Omit<AnthropicProviderSettings, 'apiKey'>
	},
	openai: {
		/** @default 'gpt-4o' */
		model: string,
		apiKey: string,
		providerSettings?: Omit<OpenAIProviderSettings, 'apiKey'>
	},
	azure: {
		deploymentId: string,
		resourceName: string,
		apiKey: string,
		providerSettings?: Omit<AzureOpenAIProviderSettings, 'apiKey' | 'resourceName'>
=======
		apikey: string,
		model: string,
		maxTokens: string
	},
	openAI: {
		apikey: string,
		model: string,
>>>>>>> 5f3e664e
	},
	greptile: {
		apiKey: string,
		providerSettings?: {
			headers?: Record<string, string>,
			repoinfo?: {
				remote?: string, // e.g. 'github'
				repository?: string, // e.g. 'voideditor/void'
				branch?: string // e.g. 'main'
			}[]
		}
	},
	ollama: {
<<<<<<< HEAD
		/** @default 'llama3.1' */
		model: string
		providerSettings?: OllamaProviderSettings
	},
=======
		endpoint: string,
		model: string
	},
	openAICompatible: {
		endpoint: string,
		model: string,
		apikey: string
	}
	whichApi: string
>>>>>>> 5f3e664e
}

type OnText = (newText: string, fullText: string) => void

export type LLMMessage = {
	role: 'user' | 'assistant',
	content: string
}

type SendLLMMessageFnTypeInternal = (params: {
	messages: LLMMessage[],
	onText: OnText,
	onFinalMessage: (input: string) => void,
	apiConfig: ApiConfig,
})
	=> {
		abort: () => void
	}

type SendLLMMessageFnTypeExternal = (params: {
	messages: LLMMessage[],
	onText: OnText,
	onFinalMessage: (input: string) => void,
	apiConfig: ApiConfig | null,
})
	=> {
		abort: () => void
	}

<<<<<<< HEAD
=======



// Claude
const sendClaudeMsg: SendLLMMessageFnTypeInternal = ({ messages, onText, onFinalMessage, apiConfig }) => {

	const anthropic = new Anthropic({ apiKey: apiConfig.anthropic.apikey, dangerouslyAllowBrowser: true }); // defaults to process.env["ANTHROPIC_API_KEY"]

	const stream = anthropic.messages.stream({
		model: apiConfig.anthropic.model,
		max_tokens: parseInt(apiConfig.anthropic.maxTokens),
		messages: messages,
	});

	let did_abort = false

	// when receive text
	stream.on('text', (newText, fullText) => {
		if (did_abort) return
		onText(newText, fullText)
	})

	// when we get the final message on this stream (or when error/fail)
	stream.on('finalMessage', (claude_response) => {
		if (did_abort) return
		// stringify the response's content
		let content = claude_response.content.map(c => { if (c.type === 'text') { return c.text } }).join('\n');
		onFinalMessage(content)
	})


	// if abort is called, onFinalMessage is NOT called, and no later onTexts are called either
	const abort = () => {
		// stream.abort() // this doesnt appear to do anything, but it should try to stop claude from generating anymore
		did_abort = true
	}

	return { abort }

};




// OpenAI and OpenAICompatible
const sendOpenAIMsg: SendLLMMessageFnTypeInternal = ({ messages, onText, onFinalMessage, apiConfig }) => {

	let didAbort = false
	let fullText = ''

	// if abort is called, onFinalMessage is NOT called, and no later onTexts are called either
	let abort: () => void = () => {
		didAbort = true;
	};

	let openai: OpenAI
	let options: OpenAI.Chat.Completions.ChatCompletionCreateParamsStreaming

	if (apiConfig.whichApi === 'openAI') {
		openai = new OpenAI({ baseURL: apiConfig.openAICompatible.endpoint, apiKey: apiConfig.openAICompatible.apikey, dangerouslyAllowBrowser: true })
		options = { model: apiConfig.openAI.model, messages: messages, stream: true, }
	}
	else if (apiConfig.whichApi === 'openAICompatible') {
		openai = new OpenAI({ apiKey: apiConfig.openAI.apikey, dangerouslyAllowBrowser: true });
		options = { model: apiConfig.openAICompatible.model, messages: messages, stream: true, }
	}
	else {
		console.error(`sendOpenAIMsg: invalid whichApi: ${apiConfig.whichApi}`)
		throw new Error(`apiConfig.whichAPI was invalid: ${apiConfig.whichApi}`)
	}

	openai.chat.completions
		.create(options)
		.then(async response => {
			abort = () => {
				// response.controller.abort()
				didAbort = true;
			}
			// when receive text
			try {
				for await (const chunk of response) {
					if (didAbort) return;
					const newText = chunk.choices[0]?.delta?.content || '';
					fullText += newText;
					onText(newText, fullText);
				}
				onFinalMessage(fullText);
			}
			// when error/fail
			catch (error) {
				console.error('Error in OpenAI stream:', error);
				onFinalMessage(fullText);
			}
		})
	return { abort };
};


// Ollama
export const sendOllamaMsg: SendLLMMessageFnTypeInternal = ({ messages, onText, onFinalMessage, apiConfig }) => {

	let didAbort = false
	let fullText = ""

	// if abort is called, onFinalMessage is NOT called, and no later onTexts are called either
	let abort = () => {
		didAbort = true;
	};

	const ollama = new Ollama({ host: apiConfig.ollama.endpoint })

	ollama.chat({
		model: apiConfig.ollama.model,
		messages: messages,
		stream: true,
	})
		.then(async stream => {
			abort = () => {
				// ollama.abort()
				didAbort = true
			}
			// iterate through the stream
			try {
				for await (const chunk of stream) {
					if (didAbort) return;
					const newText = chunk.message.content;
					fullText += newText;
					onText(newText, fullText);
				}
				onFinalMessage(fullText);
			}
			// when error/fail
			catch (error) {
				console.error('Error:', error);
				onFinalMessage(fullText);
			}
		})
	return { abort };
};



>>>>>>> 5f3e664e
// Greptile
// https://docs.greptile.com/api-reference/query
// https://docs.greptile.com/quickstart#sample-response-streamed

const sendGreptileMsg: SendLLMMessageFnTypeInternal = ({ messages, onText, onFinalMessage, apiConfig }) => {

	let didAbort = false
	let fullText = ''

	// if abort is called, onFinalMessage is NOT called, and no later onTexts are called either
	let abort: () => void = () => { didAbort = true }


	fetch('https://api.greptile.com/v2/query', {
		method: 'POST',
		headers: {
			"Authorization": `Bearer ${apiConfig.greptile.apiKey}`,
			"Content-Type": `application/json`,
			...apiConfig.greptile.providerSettings?.headers
		},
		body: JSON.stringify({
			messages,
			stream: true,
			repositories: apiConfig.greptile.providerSettings?.repoinfo
		}),
	})
		// this is {message}\n{message}\n{message}...\n
		.then(async response => {
			const text = await response.text()
			console.log('got greptile', text)
			return JSON.parse(`[${text.trim().split('\n').join(',')}]`)
		})
		// TODO make this actually stream, right now it just sends one message at the end
		.then(async responseArr => {
			if (didAbort)
				return

			for (let response of responseArr) {

				const type: string = response['type']
				const message = response['message']

				// when receive text
				if (type === 'message') {
					fullText += message
					onText(message, fullText)
				}
				else if (type === 'sources') {
					const { filepath, linestart, lineend } = message as { filepath: string, linestart: number | null, lineend: number | null }
					fullText += filepath
					onText(filepath, fullText)
				}
				// type: 'status' with an empty 'message' means last message
				else if (type === 'status') {
					if (!message) {
						onFinalMessage(fullText)
					}
				}
			}

		})
		.catch(e => {
			console.error('Error in Greptile stream:', e);
			onFinalMessage(fullText);
		});
	return { abort }
<<<<<<< HEAD
=======

>>>>>>> 5f3e664e
}



export const sendLLMMessage: SendLLMMessageFnTypeExternal = ({ messages, onText, onFinalMessage, apiConfig }) => {
	if (!apiConfig) return { abort: () => { } }
<<<<<<< HEAD
	const provider = apiConfig.provider
	// TODO: create an @ai-sdk provider for greptile,
	if (provider === 'greptile')
		return sendGreptileMsg({ messages, onText, onFinalMessage, apiConfig })

	const model = getAiModel(apiConfig)

	const abortController = new AbortController()
	const abortSignal = abortController.signal

	getRules().then(rules => {
		streamText({
			model,
			system: rules || '',
			messages,
			abortSignal,
		}).then(async (result) => {
			let fullText = ''
			for await (const textPart of result.textStream) {
				fullText += textPart
				onText(textPart, fullText)
			}
			onFinalMessage(fullText)
		})
	})

	return { abort: abortController.abort }
}

export const getAiModel = (apiConfig: ApiConfig) => {
	switch (apiConfig.provider) {
		case 'openai':
			return createOpenAI({
				...apiConfig.openai.providerSettings,
				apiKey: apiConfig.openai.apiKey,
			})(apiConfig.openai.model || 'gpt-4o')

		case 'anthropic':
			return createAnthropic({
				...apiConfig.anthropic.providerSettings,
				apiKey: apiConfig.anthropic.apiKey,
			})(apiConfig.anthropic.model || 'claude-3-5-sonnet-20240620')

		case 'ollama':
			return createOllama(apiConfig.ollama.providerSettings)(apiConfig.ollama.model || 'llama3.1')

		case 'azure':
			return createAzure({
				...apiConfig.azure.providerSettings,
				apiKey: apiConfig.azure.apiKey,
				resourceName: apiConfig.azure.resourceName,
			})(`${apiConfig.azure.deploymentId}`)

		default:
			throw new Error(`Error: provider was ${apiConfig.provider}, which is not recognized!`)
	}
}
=======

	switch (apiConfig.whichApi) {
		case 'anthropic':
			return sendClaudeMsg({ messages, onText, onFinalMessage, apiConfig });
		case 'openAI':
		case 'openAICompatible':
			return sendOpenAIMsg({ messages, onText, onFinalMessage, apiConfig });
		case 'greptile':
			return sendGreptileMsg({ messages, onText, onFinalMessage, apiConfig });
		case 'ollama':
			return sendOllamaMsg({ messages, onText, onFinalMessage, apiConfig });
		default:
			console.error(`Error: whichApi was ${apiConfig.whichApi}, which is not recognized!`);
			return { abort: () => { } }
		//return sendClaudeMsg({ messages, onText, onFinalMessage, apiConfig }); // TODO
	}
}
>>>>>>> 5f3e664e
<|MERGE_RESOLUTION|>--- conflicted
+++ resolved
@@ -1,40 +1,11 @@
-<<<<<<< HEAD
-import { streamText } from 'ai'
-import { createOpenAI, OpenAIProviderSettings } from '@ai-sdk/openai';
-import { AnthropicProviderSettings, createAnthropic } from '@ai-sdk/anthropic';
-import { AzureOpenAIProviderSettings, createAzure } from '@ai-sdk/azure';
-import { createOllama, OllamaProviderSettings } from 'ollama-ai-provider';
-import { getRules } from './getRules';
-=======
 import Anthropic from '@anthropic-ai/sdk';
 import OpenAI from 'openai';
 import { Ollama } from 'ollama/browser'
 
->>>>>>> 5f3e664e
 
 // always compare these against package.json to make sure every setting in this type can actually be provided by the user
 export type ApiConfig = {
-	/** @default 'anthropic' */
-	provider: 'anthropic' | 'openai' | 'azure' | 'greptile' | 'ollama'
 	anthropic: {
-<<<<<<< HEAD
-		/** @default 'claude-3-5-sonnet-20240620' */
-		model: string,
-		apiKey: string,
-		providerSettings?: Omit<AnthropicProviderSettings, 'apiKey'>
-	},
-	openai: {
-		/** @default 'gpt-4o' */
-		model: string,
-		apiKey: string,
-		providerSettings?: Omit<OpenAIProviderSettings, 'apiKey'>
-	},
-	azure: {
-		deploymentId: string,
-		resourceName: string,
-		apiKey: string,
-		providerSettings?: Omit<AzureOpenAIProviderSettings, 'apiKey' | 'resourceName'>
-=======
 		apikey: string,
 		model: string,
 		maxTokens: string
@@ -42,26 +13,17 @@
 	openAI: {
 		apikey: string,
 		model: string,
->>>>>>> 5f3e664e
 	},
 	greptile: {
-		apiKey: string,
-		providerSettings?: {
-			headers?: Record<string, string>,
-			repoinfo?: {
-				remote?: string, // e.g. 'github'
-				repository?: string, // e.g. 'voideditor/void'
-				branch?: string // e.g. 'main'
-			}[]
+		apikey: string,
+		githubPAT: string,
+		repoinfo: {
+			remote: string, // e.g. 'github'
+			repository: string, // e.g. 'voideditor/void'
+			branch: string // e.g. 'main'
 		}
 	},
 	ollama: {
-<<<<<<< HEAD
-		/** @default 'llama3.1' */
-		model: string
-		providerSettings?: OllamaProviderSettings
-	},
-=======
 		endpoint: string,
 		model: string
 	},
@@ -71,8 +33,9 @@
 		apikey: string
 	}
 	whichApi: string
->>>>>>> 5f3e664e
 }
+
+
 
 type OnText = (newText: string, fullText: string) => void
 
@@ -101,8 +64,6 @@
 		abort: () => void
 	}
 
-<<<<<<< HEAD
-=======
 
 
 
@@ -245,7 +206,6 @@
 
 
 
->>>>>>> 5f3e664e
 // Greptile
 // https://docs.greptile.com/api-reference/query
 // https://docs.greptile.com/quickstart#sample-response-streamed
@@ -262,14 +222,14 @@
 	fetch('https://api.greptile.com/v2/query', {
 		method: 'POST',
 		headers: {
-			"Authorization": `Bearer ${apiConfig.greptile.apiKey}`,
+			"Authorization": `Bearer ${apiConfig.greptile.apikey}`,
+			"X-Github-Token": `${apiConfig.greptile.githubPAT}`,
 			"Content-Type": `application/json`,
-			...apiConfig.greptile.providerSettings?.headers
 		},
 		body: JSON.stringify({
 			messages,
 			stream: true,
-			repositories: apiConfig.greptile.providerSettings?.repoinfo
+			repositories: [apiConfig.greptile.repoinfo]
 		}),
 	})
 		// this is {message}\n{message}\n{message}...\n
@@ -310,77 +270,17 @@
 		.catch(e => {
 			console.error('Error in Greptile stream:', e);
 			onFinalMessage(fullText);
+
 		});
+
 	return { abort }
-<<<<<<< HEAD
-=======
-
->>>>>>> 5f3e664e
+
 }
 
 
 
 export const sendLLMMessage: SendLLMMessageFnTypeExternal = ({ messages, onText, onFinalMessage, apiConfig }) => {
 	if (!apiConfig) return { abort: () => { } }
-<<<<<<< HEAD
-	const provider = apiConfig.provider
-	// TODO: create an @ai-sdk provider for greptile,
-	if (provider === 'greptile')
-		return sendGreptileMsg({ messages, onText, onFinalMessage, apiConfig })
-
-	const model = getAiModel(apiConfig)
-
-	const abortController = new AbortController()
-	const abortSignal = abortController.signal
-
-	getRules().then(rules => {
-		streamText({
-			model,
-			system: rules || '',
-			messages,
-			abortSignal,
-		}).then(async (result) => {
-			let fullText = ''
-			for await (const textPart of result.textStream) {
-				fullText += textPart
-				onText(textPart, fullText)
-			}
-			onFinalMessage(fullText)
-		})
-	})
-
-	return { abort: abortController.abort }
-}
-
-export const getAiModel = (apiConfig: ApiConfig) => {
-	switch (apiConfig.provider) {
-		case 'openai':
-			return createOpenAI({
-				...apiConfig.openai.providerSettings,
-				apiKey: apiConfig.openai.apiKey,
-			})(apiConfig.openai.model || 'gpt-4o')
-
-		case 'anthropic':
-			return createAnthropic({
-				...apiConfig.anthropic.providerSettings,
-				apiKey: apiConfig.anthropic.apiKey,
-			})(apiConfig.anthropic.model || 'claude-3-5-sonnet-20240620')
-
-		case 'ollama':
-			return createOllama(apiConfig.ollama.providerSettings)(apiConfig.ollama.model || 'llama3.1')
-
-		case 'azure':
-			return createAzure({
-				...apiConfig.azure.providerSettings,
-				apiKey: apiConfig.azure.apiKey,
-				resourceName: apiConfig.azure.resourceName,
-			})(`${apiConfig.azure.deploymentId}`)
-
-		default:
-			throw new Error(`Error: provider was ${apiConfig.provider}, which is not recognized!`)
-	}
-}
-=======
 
 	switch (apiConfig.whichApi) {
 		case 'anthropic':
@@ -397,5 +297,4 @@
 			return { abort: () => { } }
 		//return sendClaudeMsg({ messages, onText, onFinalMessage, apiConfig }); // TODO
 	}
-}
->>>>>>> 5f3e664e
+}