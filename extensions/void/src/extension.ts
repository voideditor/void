--- conflicted
+++ resolved
@@ -12,48 +12,6 @@
 }
 
 
-<<<<<<< HEAD
-=======
-const getApiConfig = () => {
-	const apiConfig: ApiConfig = {
-		anthropic: {
-			apikey: vscode.workspace.getConfiguration('void.anthropic').get('apiKey') ?? '',
-			model: vscode.workspace.getConfiguration('void.anthropic').get('model') ?? '',
-			maxTokens: vscode.workspace.getConfiguration('void.anthropic').get('maxTokens') ?? '',
-		},
-		openAI: {
-			apikey: vscode.workspace.getConfiguration('void.openAI').get('apiKey') ?? '',
-			model: vscode.workspace.getConfiguration('void.openAI').get('model') ?? '',
-		},
-		greptile: {
-			apikey: vscode.workspace.getConfiguration('void.greptile').get('apiKey') ?? '',
-			githubPAT: vscode.workspace.getConfiguration('void.greptile').get('githubPAT') ?? '',
-			repoinfo: {
-				remote: 'github',
-				repository: 'TODO',
-				branch: 'main'
-			}
-		},
-		ollama: {
-			endpoint: vscode.workspace.getConfiguration('void.ollama').get('endpoint') ?? '',
-			model: vscode.workspace.getConfiguration('void.ollama').get('model') ?? '',
-		},
-		openAICompatible: {
-			endpoint: vscode.workspace.getConfiguration('void.openAICompatible').get('endpoint') ?? '',
-			model: vscode.workspace.getConfiguration('void.openAICompatible').get('model') ?? '',
-			apikey: vscode.workspace.getConfiguration('void.openAICompatible').get('apiKey') ?? '',
-		},
-		openRouter: {
-			model: vscode.workspace.getConfiguration('void.openRouter').get('model') ?? '',
-			apikey: vscode.workspace.getConfiguration('void.openRouter').get('apiKey') ?? '',
-		},
-		whichApi: vscode.workspace.getConfiguration('void').get('whichApi') ?? ''
-	}
-	return apiConfig
-}
-
-
->>>>>>> dc96d126
 export function activate(context: vscode.ExtensionContext) {
 
 	// 1. Mount the chat sidebar
