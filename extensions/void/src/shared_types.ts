--- conflicted
+++ resolved
@@ -1,10 +1,6 @@
 
 import * as vscode from 'vscode';
-<<<<<<< HEAD
-import { ApiConfig } from './config';
-=======
 import { PartialVoidConfig } from './sidebar/contextForConfig';
->>>>>>> 2addd06e
 
 
 
