<<<<<<< HEAD
import React, { useState, useEffect } from "react"
import { MessageToSidebar } from "../shared_types"
import { getVSCodeAPI, onMessageFromVSCode } from "./getVscodeApi"
=======
import React, { useState, useEffect, useRef, useCallback, FormEvent } from "react"
import { CodeSelection, ChatMessage, MessageToSidebar } from "../shared_types"
import { awaitVSCodeResponse, getVSCodeAPI, onMessageFromVSCode, useOnVSCodeMessage } from "./getVscodeApi"
>>>>>>> 2addd06e

import { SidebarThreadSelector } from "./SidebarThreadSelector";
import { SidebarChat } from "./SidebarChat";
import { SidebarSettings } from './SidebarSettings';
import { identifyUser, useMetrics } from "../metrics/posthog";


const Sidebar = () => {

	useMetrics()

	// when we get the deviceid, identify the user
	useEffect(() => {
		getVSCodeAPI().postMessage({ type: 'getDeviceId' });
		awaitVSCodeResponse('deviceId').then((m => {
			identifyUser(m.deviceId)
		}))
	}, [])


	const [tab, setTab] = useState<'threadSelector' | 'chat' | 'settings'>('chat')

	// if they pressed the + to add a new chat
	useOnVSCodeMessage('startNewThread', (m) => { setTab('chat') })

	// ctrl+l should switch back to chat
	useOnVSCodeMessage('ctrl+l', (m) => { setTab('chat') })

	// if they toggled thread selector
	useOnVSCodeMessage('toggleThreadSelector', (m) => {
		if (tab === 'threadSelector')
			setTab('chat')
		else
			setTab('threadSelector')
	})

	// if they toggled settings
	useOnVSCodeMessage('toggleSettings', (m) => {
		if (tab === 'settings')
			setTab('chat')
		else
			setTab('settings')
	})

	// Receive messages from the VSCode extension
	useEffect(() => {
		const listener = (event: MessageEvent) => {
			const m = event.data as MessageToSidebar;
			onMessageFromVSCode(m)
		}
		window.addEventListener('message', listener);
		return () => { window.removeEventListener('message', listener) }
	}, [])



	return <>
		<div className={`flex flex-col h-screen w-full`}>

			<div className={`mb-2 max-h-[30vh] overflow-y-auto ${tab !== 'threadSelector' ? 'hidden' : ''}`}>
				<SidebarThreadSelector onClose={() => setTab('chat')} />
			</div>

			<div className={`${tab !== 'chat' && tab !== 'threadSelector' ? 'hidden' : ''}`}>
				<SidebarChat />
			</div>

			<div className={`${tab !== 'settings' ? 'hidden' : ''}`}>
				<SidebarSettings />
			</div>

		</div>

	</>

}

export default Sidebar<|MERGE_RESOLUTION|>--- conflicted
+++ resolved
@@ -1,12 +1,6 @@
-<<<<<<< HEAD
-import React, { useState, useEffect } from "react"
-import { MessageToSidebar } from "../shared_types"
-import { getVSCodeAPI, onMessageFromVSCode } from "./getVscodeApi"
-=======
 import React, { useState, useEffect, useRef, useCallback, FormEvent } from "react"
 import { CodeSelection, ChatMessage, MessageToSidebar } from "../shared_types"
 import { awaitVSCodeResponse, getVSCodeAPI, onMessageFromVSCode, useOnVSCodeMessage } from "./getVscodeApi"
->>>>>>> 2addd06e
 
 import { SidebarThreadSelector } from "./SidebarThreadSelector";
 import { SidebarChat } from "./SidebarChat";
