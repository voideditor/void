--- conflicted
+++ resolved
@@ -1,116 +1,9 @@
-import React, { useState, useEffect, useRef, useCallback, FormEvent } from "react"
-<<<<<<< HEAD
-import { sendLLMMessage } from "../common/sendLLMMessage"
-import { ChatMessage, File, Selection, WebviewMessage } from "../shared_types"
-import { awaitVSCodeResponse, getVSCodeAPI, resolveAwaitingVSCodeResponse } from "./getVscodeApi"
-=======
-import { ApiConfig, sendLLMMessage } from "../common/sendLLMMessage"
-import { CodeSelection, ChatMessage, MessageToSidebar } from "../shared_types"
-import { awaitVSCodeResponse, getVSCodeAPI, onMessageFromVSCode } from "./getVscodeApi"
->>>>>>> f86b84dc
+import React, { useState, useEffect } from "react"
+import { MessageToSidebar } from "../shared_types"
+import { getVSCodeAPI, onMessageFromVSCode } from "./getVscodeApi"
 
 import { SidebarThreadSelector } from "./SidebarThreadSelector";
-import { useThreads } from "./threadsContext";
-<<<<<<< HEAD
-import { ApiConfig } from "../config";
-
-
-const filesStr = (fullFiles: File[]) => {
-	return fullFiles.map(({ filepath, content }) =>
-		`
-${filepath.fsPath}
-\`\`\`
-${content}
-\`\`\``).join('\n')
-}
-
-const userInstructionsStr = (instructions: string, files: File[], selection: Selection | null) => {
-	return `
-${filesStr(files)}
-
-${!selection ? '' : `
-I am currently selecting this code:
-\`\`\`${selection.selectionStr}\`\`\`
-`}
-
-Please edit the code following these instructions (or, if appropriate, answer my question instead):
-${instructions}
-
-If you make a change, rewrite the entire file.
-`; // TODO don't rewrite the whole file on prompt, instead rewrite it when click Apply
-}
-
-
-const ChatBubble = ({ chatMessage }: { chatMessage: ChatMessage }) => {
-
-	const role = chatMessage.role
-	const children = chatMessage.displayContent
-
-	if (!children)
-		return null
-
-	let chatbubbleContents: React.ReactNode
-
-	if (role === 'user') {
-		chatbubbleContents = <>
-			<SelectedFiles files={chatMessage.files} setFiles={null} />
-			{chatMessage.selection?.selectionStr && <BlockCode text={chatMessage.selection.selectionStr} hideToolbar />}
-			{children}
-		</>
-	}
-	else if (role === 'assistant') {
-
-		chatbubbleContents = <MarkdownRender string={children} /> // sectionsHTML
-	}
-
-
-	return <div className={`${role === 'user' ? 'text-right' : 'text-left'}`}>
-		<div className={`inline-block p-2 rounded-lg space-y-2 ${role === 'user' ? 'bg-vscode-input-bg text-vscode-input-fg' : ''} max-w-full`}>
-			{chatbubbleContents}
-		</div>
-	</div>
-}
-
-const ThreadSelector = ({ onClose }: { onClose: () => void }) => {
-	const { allThreads, currentThread, switchToThread } = useThreads()
-	return (
-		<div className="flex flex-col space-y-1">
-			<div className="text-right">
-				<button className="btn btn-sm" onClick={onClose}>
-					<svg
-						xmlns="http://www.w3.org/2000/svg"
-						fill="none"
-						viewBox="0 0 24 24"
-						stroke="currentColor"
-						className="size-4"
-					>
-						<path
-							strokeLinecap="round"
-							strokeLinejoin="round"
-							d="M6 18 18 6M6 6l12 12"
-						/>
-					</svg>
-				</button>
-			</div>
-			{/* iterate through all past threads */}
-			{Object.keys(allThreads ?? {}).map((threadId) => {
-				const pastThread = (allThreads ?? {})[threadId];
-				return (
-					<button
-						key={pastThread.id}
-						className={`btn btn-sm btn-secondary ${pastThread.id === currentThread?.id ? "btn-primary" : ""}`}
-						onClick={() => switchToThread(pastThread.id)}
-					>
-						{new Date(pastThread.createdAt).toLocaleString()}
-					</button>
-				)
-			})}
-		</div>
-	)
-}
-=======
 import { SidebarChat } from "./SidebarChat";
->>>>>>> f86b84dc
 
 
 
