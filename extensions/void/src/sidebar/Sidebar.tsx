import React, { useState, useEffect, useRef, useCallback, FormEvent } from "react"
import { ApiConfig, sendLLMMessage } from "../common/sendLLMMessage"
import { File, Selection, WebviewMessage } from "../shared_types"
import { awaitVSCodeResponse, getVSCodeAPI, resolveAwaitingVSCodeResponse } from "./getVscodeApi"

import { marked } from 'marked';
import { MarkdownRender, BlockCode } from "./MarkdownRender";

import * as vscode from 'vscode'
import { FilesSelector, IncludedFiles } from "./components/Files";


const filesStr = (fullFiles: File[]) => {
	return fullFiles.map(({ filepath, content }) =>
		`
${filepath.fsPath}
\`\`\`
${content}
\`\`\``).join('\n')
}

const userInstructionsStr = (instructions: string, files: File[], selection: Selection | null) => {
	return `
${filesStr(files)}

${!selection ? '' : `
I am currently selecting this code:
\`\`\`${selection.selectionStr}\`\`\`
`}

Please edit the code following these instructions (or, if appropriate, answer my question instead):
${instructions}

If you make a change, rewrite the entire file.
`; // TODO don't rewrite the whole file on prompt, instead rewrite it when click Apply
}


const ChatBubble = ({ chatMessage }: { chatMessage: ChatMessage }) => {

	const role = chatMessage.role
	const children = chatMessage.displayContent

	if (!children)
		return null

	let chatbubbleContents: React.ReactNode

	if (role === 'user') {
		chatbubbleContents = <>
			<IncludedFiles files={chatMessage.files} />
			{chatMessage.selection?.selectionStr && <BlockCode text={chatMessage.selection.selectionStr} hideToolbar />}
			{children}
		</>
	}
	else if (role === 'assistant') {
		const tokens = marked.lexer(children); // https://marked.js.org/using_pro#renderer
		chatbubbleContents = <MarkdownRender tokens={tokens} /> // sectionsHTML
	}


	return <div className={`${role === 'user' ? 'text-right' : 'text-left'}`}>
		<div className={`inline-block p-2 rounded-lg space-y-2 ${role === 'user' ? 'bg-vscode-input-bg text-vscode-input-fg' : ''} max-w-full`}>
			{chatbubbleContents}
		</div>
	</div>
}

type ChatMessage = {
	role: 'user'
	content: string, // content sent to the llm
	displayContent: string, // content displayed to user
	selection: Selection | null, // the user's selection
	files: vscode.Uri[], // the files sent in the message
} | {
	role: 'assistant',
	content: string, // content received from LLM
	displayContent: string // content displayed to user (this is the same as content for now)
}


// const [stateRef, setState] = useInstantState(initVal)
// setState instantly changes the value of stateRef instead of having to wait until the next render
const useInstantState = <T,>(initVal: T) => {
	const stateRef = useRef<T>(initVal)
	const [_, setS] = useState<T>(initVal)
	const setState = useCallback((newVal: T) => {
		setS(newVal);
		stateRef.current = newVal;
	}, [])
	return [stateRef as React.RefObject<T>, setState] as const // make s.current readonly - setState handles all changes
}



const Sidebar = () => {

	// state of current message
	const [selection, setSelection] = useState<Selection | null>(null) // the code the user is selecting
	const [files, setFiles] = useState<vscode.Uri[]>([]) // the names of the files in the chat
	const [instructions, setInstructions] = useState('') // the user's instructions

	// state of chat
	const [chatMessageHistory, setChatMessageHistory] = useState<ChatMessage[]>([])
	const [messageStream, setMessageStream] = useState('')
	const [isLoading, setIsLoading] = useState(false)

	const abortFnRef = useRef<(() => void) | null>(null)

	const [apiConfig, setApiConfig] = useState<ApiConfig | null>(null)

	// get Api Config on mount
	useEffect(() => {
		getVSCodeAPI().postMessage({ type: 'getApiConfig' })
	}, [])

	// Receive messages from the extension
	useEffect(() => {
		const listener = (event: MessageEvent) => {

			const m = event.data as WebviewMessage;
			// resolve any awaiting promises
			// eg. it will resolve the promise below for `await VSCodeResponse('files')`
			resolveAwaitingVSCodeResponse(m)

			// if user pressed ctrl+l, add their selection to the sidebar
			if (m.type === 'ctrl+l') {

				setSelection(m.selection)

				const filepath = m.selection.filePath

				// add file if it's not a duplicate
				if (!files.find(f => f.fsPath === filepath.fsPath)) setFiles(files => [...files, filepath])

			}
			// when get apiConfig, set
			else if (m.type === 'apiConfig') {
				setApiConfig(m.apiConfig)
			}

		}
		window.addEventListener('message', listener);
		return () => { window.removeEventListener('message', listener) }
	}, [files, selection])


	const formRef = useRef<HTMLFormElement | null>(null)
	const onSubmit = async (e: FormEvent<HTMLFormElement>) => {

		e.preventDefault()
		if (isLoading) return

		setIsLoading(true)
		setInstructions('');
		formRef.current?.reset(); // reset the form's text
		setSelection(null)
		setFiles([])


		// TODO this is just a hack, turn this into a button instead, and track all histories somewhere
		if (instructions === 'clear') {
			setChatMessageHistory([])
			setMessageStream('')
			setIsLoading(false)
			return
		}

		// request file content from vscode and await response
		getVSCodeAPI().postMessage({ type: 'requestFiles', filepaths: files })
		const relevantFiles = await awaitVSCodeResponse('files')

		// add message to chat history
		const content = userInstructionsStr(instructions, relevantFiles.files, selection)
		// console.log('prompt:\n', content)
		const newHistoryElt: ChatMessage = { role: 'user', content, displayContent: instructions, selection, files }
		setChatMessageHistory(chatMessageHistory => [...chatMessageHistory, newHistoryElt])

		// send message to claude
		let { abort } = sendLLMMessage({
			messages: [...chatMessageHistory.map(m => ({ role: m.role, content: m.content })), { role: 'user', content }],
			onText: (newText, fullText) => setMessageStream(fullText),
			onFinalMessage: (content) => {
				// add assistant's message to chat history, and clear selection
				const newHistoryElt: ChatMessage = { role: 'assistant', content, displayContent: content, }
				setChatMessageHistory(chatMessageHistory => [...chatMessageHistory, newHistoryElt])
				setMessageStream('')
				setIsLoading(false)
			},
			apiConfig: apiConfig
		})
		abortFnRef.current = abort

	}

	const onStop = useCallback(() => {
		// abort claude
		abortFnRef.current?.()

		// if messageStream was not empty, add it to the history
		const llmContent = messageStream || '(canceled)'
		const newHistoryElt: ChatMessage = { role: 'assistant', displayContent: messageStream, content: llmContent }
		setChatMessageHistory(chatMessageHistory => [...chatMessageHistory, newHistoryElt])

		setMessageStream('')
		setIsLoading(false)

	}, [messageStream])

	//Clear code selection
	const clearSelection = () => {
		setSelection(null);
	};

	return <>
		<div className="flex flex-col h-screen w-full">
			<div className="overflow-y-auto overflow-x-hidden space-y-4">
				{/* previous messages */}
				{chatMessageHistory.map((message, i) =>
					<ChatBubble key={i} chatMessage={message} />
				)}
				{/* message stream */}
				<ChatBubble chatMessage={{ role: 'assistant', content: messageStream, displayContent: messageStream }} />
			</div>
			{/* chatbar */}
			<div className="shrink-0 py-4">
<<<<<<< HEAD
				<div className="input">
					{/* selection */}
					{(files.length || selection?.selectionStr) && <div className="p-2 pb-0 space-y-2">
						{/* selected files */}
						<FilesSelector files={files} setFiles={setFiles} />
						{/* selected code */}
						{!!selection?.selectionStr && (
							<BlockCode className="rounded bg-vscode-sidebar-bg" text={selection.selectionStr} toolbar={(
								<button 
=======
				{/* selection */}
				<div className="text-left">
					{/* selected files */}
					<FilesSelector files={files} setFiles={setFiles} />
					{/* selected code */}
					{!selection?.selectionStr ? null
						: (
							<div className="relative">
								<button
>>>>>>> c579bcc2
									onClick={clearSelection}
									className="btn btn-secondary btn-sm border border-vscode-input-border rounded"
								>
									Remove
								</button>
<<<<<<< HEAD
							)} />
						)}
					</div>}
					<form
						ref={formRef}
						className="flex flex-row items-center rounded-md p-2"
						onKeyDown={(e) => { if (e.key === 'Enter' && !e.shiftKey) onSubmit(e) }}

						onSubmit={(e) => {
							console.log('submit!')
							e.preventDefault();
							onSubmit(e)
						}}>
						{/* input */}

						<textarea
							onChange={(e) => { setInstructions(e.target.value) }}
							className="w-full p-2 leading-tight resize-none max-h-[50vh] overflow-hidden bg-transparent border-none !outline-none"
							placeholder="Ctrl+L to select"
							rows={1}
							onInput={e => { e.currentTarget.style.height = 'auto'; e.currentTarget.style.height = e.currentTarget.scrollHeight + 'px' }} // Adjust height dynamically
						/>
						{/* submit button */}
						{isLoading ?
							<button
								onClick={onStop}
								className="btn btn-primary rounded-r-lg max-h-10 p-2"
								type='button'
							>Stop</button>
							: <button
								className="btn btn-primary font-bold size-8 flex justify-center items-center rounded-full p-2 max-h-10"
								disabled={!instructions}
								type='submit'
							>
								<svg xmlns="http://www.w3.org/2000/svg" width="24" height="24" viewBox="0 0 24 24" fill="none" stroke="currentColor" strokeWidth="2" strokeLinecap="round" strokeLinejoin="round">
									<line x1="12" y1="19" x2="12" y2="5"></line>
									<polyline points="5 12 12 5 19 12"></polyline>
								</svg>
							</button>
						}
					</form>
=======
								<BlockCode text={selection.selectionStr} disableApplyButton={true} />
							</div>
						)}
>>>>>>> c579bcc2
				</div>
			</div>
		</div>

	</>

}

export default Sidebar<|MERGE_RESOLUTION|>--- conflicted
+++ resolved
@@ -224,7 +224,6 @@
 			</div>
 			{/* chatbar */}
 			<div className="shrink-0 py-4">
-<<<<<<< HEAD
 				<div className="input">
 					{/* selection */}
 					{(files.length || selection?.selectionStr) && <div className="p-2 pb-0 space-y-2">
@@ -234,23 +233,11 @@
 						{!!selection?.selectionStr && (
 							<BlockCode className="rounded bg-vscode-sidebar-bg" text={selection.selectionStr} toolbar={(
 								<button 
-=======
-				{/* selection */}
-				<div className="text-left">
-					{/* selected files */}
-					<FilesSelector files={files} setFiles={setFiles} />
-					{/* selected code */}
-					{!selection?.selectionStr ? null
-						: (
-							<div className="relative">
-								<button
->>>>>>> c579bcc2
 									onClick={clearSelection}
 									className="btn btn-secondary btn-sm border border-vscode-input-border rounded"
 								>
 									Remove
 								</button>
-<<<<<<< HEAD
 							)} />
 						)}
 					</div>}
@@ -292,11 +279,6 @@
 							</button>
 						}
 					</form>
-=======
-								<BlockCode text={selection.selectionStr} disableApplyButton={true} />
-							</div>
-						)}
->>>>>>> c579bcc2
 				</div>
 			</div>
 		</div>
