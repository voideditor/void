--- conflicted
+++ resolved
@@ -231,66 +231,6 @@
 		// when the user changes files, automatically add the new file as a stagingSelection
 		this._register(this._editorService.onDidActiveEditorChange(() => this._addCurrentFileAsStagingSelectionDuringFileChange()));
 
-<<<<<<< HEAD
-	}
-
-
-	private _addCurrentFileAsStagingSelectionDuringFileChange() {
-
-
-		// add the current file to the thread being edited
-		const model = this._codeEditorService.getActiveCodeEditor()?.getModel() ?? null
-		if (!model) { return; }
-
-		const newSelection: StagingSelectionItem = {
-			type: 'File',
-			fileURI: model.uri,
-			language: model.getLanguageId(),
-			selectionStr: null,
-			range: null,
-			state: { isOpened: false, wasAddedAsCurrentFile: true }
-		}
-
-		const focusedMessageIdx = this.getCurrentFocusedMessageIdx();
-
-		// add the selection
-		if (focusedMessageIdx === undefined) { // user is in the default thread
-
-			const oldStagingSelections = this.getCurrentThreadState().stagingSelections || [];
-
-			// if the file already exists, do nothing
-			const alreadyHasFile = oldStagingSelections.some(s => s.type === 'File' && s.fileURI.toString() === newSelection.fileURI.toString())
-			if (alreadyHasFile) { return; }
-
-			// add the file
-			const filteredStagingSelections = oldStagingSelections.filter(s => !s.state?.wasAddedAsCurrentFile); // remove all old selectons that were added during a file change
-			const newSelections = [...filteredStagingSelections, newSelection];
-
-			this.setCurrentThreadState({ stagingSelections: newSelections });
-
-
-		} else { // user is editing a message
-
-			// do nothing. I don't think it feels good to auto-add the current file when you're editing a message.
-
-			// const oldStagingSelections = this.getCurrentMessageState(focusedMessageIdx).stagingSelections || [];
-
-			// // if the file already exists, do nothing
-			// const alreadyHasFile = oldStagingSelections.some(s => s.type === 'File' && s.fileURI.toString() === newSelection.fileURI.toString())
-			// if (alreadyHasFile) { return; }
-
-			// const filteredStagingSelections = oldStagingSelections.filter(s => !s.state?.wasAddedDuringFileChange); // remove all old selectons that were added during a file change
-			// const newSelections = [...filteredStagingSelections, newSelection];
-			// this.setCurrentMessageState(focusedMessageIdx, { stagingSelections: newSelections });
-
-
-		}
-
-
-	}
-
-
-=======
 	}
 
 
@@ -352,7 +292,6 @@
 	}
 
 
->>>>>>> 4c6b3263
 	// !!! this is important for properly restoring URIs from storage
 	// should probably re-use code from void/src/vs/base/common/marshalling.ts instead. but this is simple enough
 	private _convertThreadDataFromStorage(threadsStr: string): ChatThreads {
@@ -793,18 +732,10 @@
 	}) {
 
 		// define helper functions so we can tell what's going on
-<<<<<<< HEAD
-		const getLatestMessages = async () => {
-			// recompute files in last message
-			const selectionsStr = await chat_selectionsString(prevSelns, currSelns, this._voidModelService) // all the file CONTENTS or "selections" de-duped
-			const userMessageFullContent = chat_lastUserMessageWithFilesAdded(userMessageContent, selectionsStr) // full last message: user message + CONTENTS of all files
-
-=======
 		// for now, do not recompute selections as we run (it seems to confuse tool-use models)
 		const selectionsStr = await chat_selectionsString(prevSelns, currSelns, this._voidModelService) // all the file CONTENTS or "selections" de-duped
 		const userMessageFullContent = chat_lastUserMessageWithFilesAdded(userMessageContent, selectionsStr) // full last message: user message + CONTENTS of all files
 		const getLatestMessages = async () => {
->>>>>>> 4c6b3263
 			// replace last userMessage with userMessageFullContent (which contains all the files too)
 			const thread = this.state.allThreads[threadId]
 			const latestMessages = thread?.messages ?? []
@@ -854,7 +785,6 @@
 					this._addMessageToThread(threadId, { role: 'tool', name: toolName, paramsStr: toolParamsStr, id: toolId, content: errorMessage, result: { type: 'error', params: undefined, value: errorMessage }, })
 					return {}
 				}
-<<<<<<< HEAD
 
 				// 2. if tool requires approval, break from the loop, awaiting approval
 				const requiresApproval = toolNamesThatRequireApproval.has(toolName)
@@ -894,47 +824,6 @@
 				return {}
 			}
 
-=======
-
-				// 2. if tool requires approval, break from the loop, awaiting approval
-				const requiresApproval = toolNamesThatRequireApproval.has(toolName)
-				if (requiresApproval) {
-					const autoApprove = this._settingsService.state.globalSettings.autoApprove
-					// add a tool_request because we use it for UI if a tool is loading (this should be improved in the future)
-					this._addMessageToThread(threadId, { role: 'tool_request', name: toolName, paramsStr: toolParamsStr, params: toolParams, id: toolId })
-					if (!autoApprove) {
-						return { awaitingUserApproval: true }
-					}
-				}
-			}
-			else {
-				toolParams = opts.toolParams
-			}
-
-			// 3. call the tool
-			this._setStreamState(threadId, { isRunning: 'tool' }, 'merge')
-			let interrupted = false
-			try {
-				const { result, interruptTool } = await this._toolsService.callTool[toolName](toolParams as any)
-				this._currentlyRunningToolInterruptor[threadId] = () => {
-					interrupted = true;
-					interruptTool?.();
-					delete this._currentlyRunningToolInterruptor[threadId];
-				}
-				toolResult = await result // ts is bad... await is needed
-			}
-			catch (error) {
-				if (interrupted) {
-					// ideally this should have same implementation as abort - addMessage should get called in stopRunning
-					this._addMessageToThread(threadId, { role: 'tool', name: toolName, paramsStr: toolParamsStr, id: toolId, content: this.errMsgs.rejected, result: { type: 'rejected', params: toolParams }, })
-					return { interrupted: true }
-				}
-				const errorMessage = getErrorMessage(error)
-				this._addMessageToThread(threadId, { role: 'tool', name: toolName, paramsStr: toolParamsStr, id: toolId, content: errorMessage, result: { type: 'error', params: toolParams, value: errorMessage }, })
-				return {}
-			}
-
->>>>>>> 4c6b3263
 			// 4. stringify the result to give to the LLM
 			try {
 				toolResultStr = this._toolsService.stringOfResult[toolName](toolParams as any, toolResult as any)
@@ -1141,11 +1030,7 @@
 					// shorten it
 
 					// TODO make this logic more general
-<<<<<<< HEAD
-					const prevUriStrs = prevUris.map(uri => uri.toString())
-=======
 					const prevUriStrs = prevUris.map(uri => uri.fsPath)
->>>>>>> 4c6b3263
 					const shortenedUriStrs = shorten(prevUriStrs)
 					let displayText = shortenedUriStrs[idx]
 					const ellipsisIdx = displayText.lastIndexOf('…/');
@@ -1168,19 +1053,6 @@
 
 			for (const [idx, uri] of uris.entries()) {
 				if (doesUriMatchTarget(uri)) {
-<<<<<<< HEAD
-
-					// TODO make this logic more general
-					const prevUriStrs = prevUris.map(uri => uri.toString())
-					const shortenedUriStrs = shorten(prevUriStrs)
-					let displayText = shortenedUriStrs[idx]
-					const ellipsisIdx = displayText.lastIndexOf('…/');
-					if (ellipsisIdx >= 0) {
-						displayText = displayText.slice(ellipsisIdx + 2)
-					}
-
-
-=======
 
 					// TODO make this logic more general
 					const prevUriStrs = prevUris.map(uri => uri.fsPath)
@@ -1192,7 +1064,6 @@
 					}
 
 
->>>>>>> 4c6b3263
 					return { uri, displayText }
 				}
 			}
@@ -1373,11 +1244,8 @@
 		const { allThreads: currentThreads } = this.state
 		for (const threadId in currentThreads) {
 			if (currentThreads[threadId]!.messages.length === 0) {
-<<<<<<< HEAD
-=======
 
 				// switch to the thread
->>>>>>> 4c6b3263
 				this.switchToThread(threadId)
 
 				// add the current file as a staging selection
