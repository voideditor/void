import { Disposable } from '../../../../base/common/lifecycle.js';
import { deepClone } from '../../../../base/common/objects.js';
import { IModelService } from '../../../../editor/common/services/model.js';
import { registerSingleton, InstantiationType } from '../../../../platform/instantiation/common/extensions.js';
import { createDecorator } from '../../../../platform/instantiation/common/instantiation.js';
import { IWorkspaceContextService } from '../../../../platform/workspace/common/workspace.js';
import { IEditorService } from '../../../services/editor/common/editorService.js';
import { ChatMessage } from '../common/chatThreadServiceTypes.js';
import { getIsReasoningEnabledState, getMaxOutputTokens, getModelCapabilities } from '../common/modelCapabilities.js';
import { reParsedToolXMLString, chat_systemMessage, ToolName } from '../common/prompt/prompts.js';
import { AnthropicLLMChatMessage, AnthropicReasoning, LLMChatMessage, LLMFIMMessage, OpenAILLMChatMessage, RawToolParamsObj } from '../common/sendLLMMessageTypes.js';
import { IVoidSettingsService } from '../common/voidSettingsService.js';
import { ChatMode, FeatureName, ModelSelection } from '../common/voidSettingsTypes.js';
import { IDirectoryStrService } from './directoryStrService.js';
import { ITerminalToolService } from './terminalToolService.js';
import { IVoidModelService } from '../common/voidModelService.js';
import { URI } from '../../../../base/common/uri.js';
import { EndOfLinePreference } from '../../../../editor/common/model.js';




type SimpleLLMMessage = {
	role: 'tool';
	content: string;
	id: string;
	name: ToolName;
	rawParams: RawToolParamsObj;
} | {
	role: 'user';
	content: string;
} | {
	role: 'assistant';
	content: string;
	anthropicReasoning: AnthropicReasoning[] | null;
}




const EMPTY_MESSAGE = '(empty message)'

const CHARS_PER_TOKEN = 4
const TRIM_TO_LEN = 60




// convert messages as if about to send to openai
/*
reference - https://platform.openai.com/docs/guides/function-calling#function-calling-steps
openai MESSAGE (role=assistant):
"tool_calls":[{
	"type": "function",
	"id": "call_12345xyz",
	"function": {
	"name": "get_weather",
	"arguments": "{\"latitude\":48.8566,\"longitude\":2.3522}"
}]

openai RESPONSE (role=user):
{   "role": "tool",
	"tool_call_id": tool_call.id,
	"content": str(result)    }

also see
openai on prompting - https://platform.openai.com/docs/guides/reasoning#advice-on-prompting
openai on developer system message - https://cdn.openai.com/spec/model-spec-2024-05-08.html#follow-the-chain-of-command
*/


const prepareMessages_openai_tools = (messages: SimpleLLMMessage[]): LLMChatMessage[] => {

	const newMessages: OpenAILLMChatMessage[] = [];

	for (let i = 0; i < messages.length; i += 1) {
		const currMsg = messages[i]

		if (currMsg.role !== 'tool') {
			newMessages.push(currMsg)
			continue
		}

		// edit previous assistant message to have called the tool
		const prevMsg = 0 <= i - 1 && i - 1 <= newMessages.length ? newMessages[i - 1] : undefined
		if (prevMsg?.role === 'assistant') {
			prevMsg.tool_calls = [{
				type: 'function',
				id: currMsg.id,
				function: {
					name: currMsg.name,
					arguments: JSON.stringify(currMsg.rawParams)
				}
			}]
		}

		// add the tool
		newMessages.push({
			role: 'tool',
			tool_call_id: currMsg.id,
			content: currMsg.content,
		})
	}
	return newMessages

}



// convert messages as if about to send to anthropic
/*
https://docs.anthropic.com/en/docs/build-with-claude/tool-use#tool-use-examples
anthropic MESSAGE (role=assistant):
"content": [{
	"type": "text",
	"text": "<thinking>I need to call the get_weather function, and the user wants SF, which is likely San Francisco, CA.</thinking>"
}, {
	"type": "tool_use",
	"id": "toolu_01A09q90qw90lq917835lq9",
	"name": "get_weather",
	"input": { "location": "San Francisco, CA", "unit": "celsius" }
}]
anthropic RESPONSE (role=user):
"content": [{
	"type": "tool_result",
	"tool_use_id": "toolu_01A09q90qw90lq917835lq9",
	"content": "15 degrees"
}]


Converts:
assistant: ...content
tool: (id, name, params)
->
assistant: ...content, call(name, id, params)
user: ...content, result(id, content)
*/


const prepareMessages_anthropic_tools = (messages: SimpleLLMMessage[], supportsAnthropicReasoning: boolean): LLMChatMessage[] => {
	const newMessages: (AnthropicLLMChatMessage | (SimpleLLMMessage & { role: 'tool' }))[] = messages;

	for (let i = 0; i < messages.length; i += 1) {
		const currMsg = messages[i]

		// add anthropic reasoning
		if (currMsg.role === 'assistant') {
			if (currMsg.anthropicReasoning && supportsAnthropicReasoning) {
				const content = currMsg.content
				newMessages[i] = {
					role: 'assistant',
					content: content ? [...currMsg.anthropicReasoning, { type: 'text' as const, text: content }] : currMsg.anthropicReasoning
				}
			}
			else {
				newMessages[i] = {
					role: 'assistant',
					content: currMsg.content,
					// strip away anthropicReasoning
				}
			}
			continue
		}

		if (currMsg.role === 'user') {
			newMessages[i] = {
				role: 'user',
				content: currMsg.content,
			}
			continue
		}

		if (currMsg.role === 'tool') {
			// add anthropic tools
			const prevMsg = 0 <= i - 1 && i - 1 <= newMessages.length ? newMessages[i - 1] : undefined

			// make it so the assistant called the tool
			if (prevMsg?.role === 'assistant') {
				if (typeof prevMsg.content === 'string') prevMsg.content = [{ type: 'text', text: prevMsg.content }]
				prevMsg.content.push({ type: 'tool_use', id: currMsg.id, name: currMsg.name, input: currMsg.rawParams })
			}

			// turn each tool into a user message with tool results at the end
			newMessages[i] = {
				role: 'user',
				content: [{ type: 'tool_result', tool_use_id: currMsg.id, content: currMsg.content }]
			}
			continue
		}

	}

	// we just removed the tools
	return newMessages as AnthropicLLMChatMessage[]
}


const prepareMessages_XML_tools = (messages: SimpleLLMMessage[], supportsAnthropicReasoning: boolean): LLMChatMessage[] => {

	const llmChatMessages: LLMChatMessage[] = [];
	for (let i = 0; i < messages.length; i += 1) {

		const c = messages[i]
		const next = 0 <= i + 1 && i + 1 <= messages.length - 1 ? messages[i + 1] : null

		if (c.role === 'assistant') {
			// if called a tool (message after it), re-add its XML to the message
			// alternatively, could just hold onto the original output, but this way requires less piping raw strings everywhere
			let content: LLMChatMessage['content'] = c.content
			if (next?.role === 'tool') {
				content = `${content}\n\n${reParsedToolXMLString(next.name, next.rawParams)}`
			}

			// anthropic reasoning
			if (c.anthropicReasoning && supportsAnthropicReasoning) {
				content = content ? [...c.anthropicReasoning, { type: 'text' as const, text: content }] : c.anthropicReasoning
			}
			llmChatMessages.push({
				role: 'assistant',
				content
			})
		}
		// add user or tool to the previous user message
		else if (c.role === 'user' || c.role === 'tool') {
			if (c.role === 'tool')
				c.content = `<${c.name}_result>\n${c.content}\n</${c.name}_result>`

			if (llmChatMessages.length === 0 || llmChatMessages[llmChatMessages.length - 1].role !== 'user')
				llmChatMessages.push({
					role: 'user',
					content: c.content
				})
			else
				llmChatMessages[llmChatMessages.length - 1].content += '\n\n' + c.content
		}
	}
	return llmChatMessages
}



const prepareMessages_providerSpecific = (messages: SimpleLLMMessage[], specialToolFormat: 'openai-style' | 'anthropic-style' | undefined, supportsAnthropicReasoning: boolean): LLMChatMessage[] => {
	const llmChatMessages: LLMChatMessage[] = []
	if (!specialToolFormat) { // XML tool behavior
		return prepareMessages_XML_tools(messages, supportsAnthropicReasoning)
	}
	else if (specialToolFormat === 'anthropic-style') {
		return prepareMessages_anthropic_tools(messages, supportsAnthropicReasoning)
	}
	else if (specialToolFormat === 'openai-style') {
		return prepareMessages_openai_tools(messages)
	}
	return llmChatMessages
}


// --- CHAT ---

const prepareMessages = ({
	messages,
	systemMessage,
	aiInstructions,
	supportsSystemMessage,
	specialToolFormat,
	supportsAnthropicReasoning,
	contextWindow,
	maxOutputTokens,
}: {
	messages: SimpleLLMMessage[],
	systemMessage: string,
	aiInstructions: string,
	supportsSystemMessage: false | 'system-role' | 'developer-role' | 'separated',
	specialToolFormat: 'openai-style' | 'anthropic-style' | undefined,
	supportsAnthropicReasoning: boolean,
	contextWindow: number,
	maxOutputTokens: number | null | undefined,
}): { messages: LLMChatMessage[], separateSystemMessage: string | undefined } => {
	maxOutputTokens = maxOutputTokens ?? 4_096 // default to 4096

	// ================ trim ================

	messages = deepClone(messages)
	messages = messages.map(m => ({ ...m, content: m.role !== 'tool' ? m.content.trim() : m.content }))

	// ================ fit into context ================

	// the higher the weight, the higher the desire to truncate - TRIM HIGHEST WEIGHT MESSAGES
	const alreadyTrimmedIdxes = new Set<number>()
	const weight = (message: SimpleLLMMessage, messages: SimpleLLMMessage[], idx: number) => {
		const base = message.content.length

		let multiplier: number
		multiplier = 1 + (messages.length - 1 - idx) / messages.length // slow rampdown from 2 to 1 as index increases
		if (message.role === 'user') {
			multiplier *= 1
		}
		else {
			multiplier *= 10 // llm tokens are far less valuable than user tokens
		}
		// 1st message, last 3 msgs, any already modified message should be low in weight
		if (idx === 0 || idx >= messages.length - 1 - 3 || alreadyTrimmedIdxes.has(idx)) {
			multiplier *= .05
		}
		return base * multiplier
	}

	const _findLargestByWeight = (messages: SimpleLLMMessage[]) => {
		let largestIndex = -1
		let largestWeight = -Infinity
		for (let i = 0; i < messages.length; i += 1) {
			const m = messages[i]
			const w = weight(m, messages, i)
			if (w > largestWeight) {
				largestWeight = w
				largestIndex = i
			}
		}
		return largestIndex
	}

	let totalLen = 0
	for (const m of messages) { totalLen += m.content.length }
	const charsNeedToTrim = totalLen - (contextWindow - maxOutputTokens) * CHARS_PER_TOKEN

	// <----------------------------------------->
	// 0                      |    |             |
	//                        |    contextWindow |
	//                     contextWindow - maxOut|putTokens
	//                                          totalLen
	let remainingCharsToTrim = charsNeedToTrim
	let i = 0

	while (remainingCharsToTrim > 0) {
		i += 1
		if (i > 100) break

		const trimIdx = _findLargestByWeight(messages)
		const m = messages[trimIdx]

		// if can finish here, do
		const numCharsWillTrim = m.content.length - TRIM_TO_LEN
		if (numCharsWillTrim > remainingCharsToTrim) {
			m.content = m.content.slice(0, m.content.length - remainingCharsToTrim).trim()
			break
		}

		remainingCharsToTrim -= numCharsWillTrim
		m.content = m.content.substring(0, TRIM_TO_LEN - 3) + '...'
		alreadyTrimmedIdxes.add(trimIdx)
	}

	// ================ tools and anthropicReasoning ================
	const llmMessages: LLMChatMessage[] = prepareMessages_providerSpecific(messages, specialToolFormat, supportsAnthropicReasoning)

	// ================ system message concat ================

	// find system messages and concatenate them
	const newSystemMessage = aiInstructions ?
		`${(systemMessage ? `${systemMessage}\n\n` : '')}GUIDELINES\n${aiInstructions}`
		: systemMessage

	let separateSystemMessageStr: string | undefined = undefined

	// if supports system message
	if (supportsSystemMessage) {
		if (supportsSystemMessage === 'separated')
			separateSystemMessageStr = newSystemMessage
		else if (supportsSystemMessage === 'system-role')
			llmMessages.unshift({ role: 'system', content: newSystemMessage }) // add new first message
		else if (supportsSystemMessage === 'developer-role')
			llmMessages.unshift({ role: 'developer', content: newSystemMessage }) // add new first message
	}
	// if does not support system message
	else {
		const newFirstMessage = {
			role: 'user',
			content: `<SYSTEM_MESSAGE>\n${newSystemMessage}\n</SYSTEM_MESSAGE>\n${llmMessages[0].content}`
		} as const
		llmMessages.splice(0, 1) // delete first message
		llmMessages.unshift(newFirstMessage) // add new first message
	}


	// ================ no empty message ================
	for (const currMsg of llmMessages) {
		if (currMsg.role === 'tool') continue

		// if content is a string, replace string with empty msg
		if (typeof currMsg.content === 'string')
			currMsg.content = currMsg.content || EMPTY_MESSAGE
		else {
			// if content is an array, replace any empty text entries with empty msg, and make sure there's at least 1 entry
			for (const c of currMsg.content) {
				if (c.type === 'text') c.text = c.text || EMPTY_MESSAGE
			}
			if (currMsg.content.length === 0) currMsg.content = [{ type: 'text', text: EMPTY_MESSAGE }]
		}
	}

	return {
		messages: llmMessages,
		separateSystemMessage: separateSystemMessageStr,
	} as const
}











export interface IConvertToLLMMessageService {
	readonly _serviceBrand: undefined;
	prepareLLMSimpleMessages: (opts: { simpleMessages: SimpleLLMMessage[], systemMessage: string, modelSelection: ModelSelection | null, featureName: FeatureName }) => { messages: LLMChatMessage[], separateSystemMessage: string | undefined }
	prepareLLMChatMessages: (opts: { chatMessages: ChatMessage[], chatMode: ChatMode, modelSelection: ModelSelection | null }) => Promise<{ messages: LLMChatMessage[], separateSystemMessage: string | undefined }>
	prepareFIMMessage(opts: { messages: LLMFIMMessage, }): { prefix: string, suffix: string, stopTokens: string[] }

}

export const IConvertToLLMMessageService = createDecorator<IConvertToLLMMessageService>('ConvertToLLMMessageService');


class ConvertToLLMMessageService extends Disposable implements IConvertToLLMMessageService {
	_serviceBrand: undefined;

	constructor(
		@IModelService private readonly modelService: IModelService,
		@IWorkspaceContextService private readonly workspaceContextService: IWorkspaceContextService,
		@IEditorService private readonly editorService: IEditorService,
		@IDirectoryStrService private readonly directoryStrService: IDirectoryStrService,
		@ITerminalToolService private readonly terminalToolService: ITerminalToolService,
		@IVoidSettingsService private readonly voidSettingsService: IVoidSettingsService,
		@IVoidModelService private readonly voidModelService: IVoidModelService,
	) {
		super()
	}

	// Read .voidrules files from workspace folders
	private _getVoidRulesFileContents(): string {
		try {
			const workspaceFolders = this.workspaceContextService.getWorkspace().folders;
			let voidRules = '';
			for (const folder of workspaceFolders) {
				const uri = URI.joinPath(folder.uri, '.voidrules')
				const { model } = this.voidModelService.getModel(uri)
				if (!model) continue
				voidRules += model.getValue(EndOfLinePreference.LF) + '\n\n';
			}
			return voidRules.trim();
		}
		catch (e) {
			return ''
		}
	}

	// Get combined AI instructions from settings and .voidrules files
	private _getCombinedAIInstructions(): string {
		const globalAIInstructions = this.voidSettingsService.state.globalSettings.aiInstructions;
		const voidRulesFileContent = this._getVoidRulesFileContents();

		const ans: string[] = []
		if (globalAIInstructions) ans.push(globalAIInstructions)
		if (voidRulesFileContent) ans.push(voidRulesFileContent)
		return ans.join('\n\n')
	}


	// system message
	private _generateChatMessagesSystemMessage = async (chatMode: ChatMode, specialToolFormat: 'openai-style' | 'anthropic-style' | undefined) => {
		const workspaceFolders = this.workspaceContextService.getWorkspace().folders.map(f => f.uri.fsPath)

		const openedURIs = this.modelService.getModels().filter(m => m.isAttachedToEditor()).map(m => m.uri.fsPath) || [];
		const activeURI = this.editorService.activeEditor?.resource?.fsPath;

		const directoryStr = await this.directoryStrService.getAllDirectoriesStr({
			cutOffMessage: chatMode === 'agent' || chatMode === 'gather' ?
				`...Directories string cut off, use tools to read more...`
				: `...Directories string cut off, ask user for more if necessary...`
		})
		const includeXMLToolDefinitions = !specialToolFormat

<<<<<<< HEAD
		const persistentTerminalIDs = this.terminalToolService.listTerminalIds()
		const systemMessage = chat_systemMessage({ workspaceFolders, openedURIs, directoryStr, activeURI, persistentTerminalIDs, chatMode, includeXMLToolDefinitions })
=======
		const runningTerminalIds = this.terminalToolService.listPersistentTerminalIds()
		const systemMessage = chat_systemMessage({ workspaceFolders, openedURIs, directoryStr, activeURI, runningTerminalIds, chatMode, includeXMLToolDefinitions })
>>>>>>> d077eb9c
		return systemMessage
	}




	// --- LLM Chat messages ---

	private _chatMessagesToSimpleMessages(chatMessages: ChatMessage[]): SimpleLLMMessage[] {
		const simpleLLMMessages: SimpleLLMMessage[] = []

		for (const m of chatMessages) {
			if (m.role === 'checkpoint') continue
			if (m.role === 'interrupted_streaming_tool') continue
			if (m.role === 'assistant') {
				simpleLLMMessages.push({
					role: m.role,
					content: m.displayContent,
					anthropicReasoning: m.anthropicReasoning,
				})
			}
			else if (m.role === 'tool') {
				simpleLLMMessages.push({
					role: m.role,
					content: m.content,
					name: m.name,
					id: m.id,
					rawParams: m.rawParams,
				})
			}
			else if (m.role === 'user') {
				simpleLLMMessages.push({
					role: m.role,
					content: m.content,
				})
			}
		}
		return simpleLLMMessages
	}

	prepareLLMSimpleMessages: IConvertToLLMMessageService['prepareLLMSimpleMessages'] = ({ simpleMessages, systemMessage, modelSelection, featureName }) => {
		if (modelSelection === null) return { messages: [], separateSystemMessage: undefined }
		const { providerName, modelName } = modelSelection
		const {
			specialToolFormat,
			contextWindow,
			supportsSystemMessage,
		} = getModelCapabilities(providerName, modelName)

		const modelSelectionOptions = this.voidSettingsService.state.optionsOfModelSelection[featureName][modelSelection.providerName]?.[modelSelection.modelName]

		// Get combined AI instructions
		const aiInstructions = this._getCombinedAIInstructions();

		const isReasoningEnabled = getIsReasoningEnabledState(featureName, providerName, modelName, modelSelectionOptions)
		const maxOutputTokens = getMaxOutputTokens(providerName, modelName, { isReasoningEnabled })

		const { messages, separateSystemMessage } = prepareMessages({
			messages: simpleMessages,
			systemMessage,
			aiInstructions,
			supportsSystemMessage,
			specialToolFormat,
			supportsAnthropicReasoning: providerName === 'anthropic',
			contextWindow,
			maxOutputTokens,
		})
		return { messages, separateSystemMessage };
	}
	prepareLLMChatMessages: IConvertToLLMMessageService['prepareLLMChatMessages'] = async ({ chatMessages, chatMode, modelSelection }) => {
		if (modelSelection === null) return { messages: [], separateSystemMessage: undefined }
		const { providerName, modelName } = modelSelection
		const {
			specialToolFormat,
			contextWindow,
			supportsSystemMessage,
		} = getModelCapabilities(providerName, modelName)
		const systemMessage = await this._generateChatMessagesSystemMessage(chatMode, specialToolFormat)

		const modelSelectionOptions = this.voidSettingsService.state.optionsOfModelSelection['Chat'][modelSelection.providerName]?.[modelSelection.modelName]

		// Get combined AI instructions
		const aiInstructions = this._getCombinedAIInstructions();

		const isReasoningEnabled = getIsReasoningEnabledState('Chat', providerName, modelName, modelSelectionOptions)
		const maxOutputTokens = getMaxOutputTokens(providerName, modelName, { isReasoningEnabled })
		const llmMessages = this._chatMessagesToSimpleMessages(chatMessages)

		const { messages, separateSystemMessage } = prepareMessages({
			messages: llmMessages,
			systemMessage,
			aiInstructions,
			supportsSystemMessage,
			specialToolFormat,
			supportsAnthropicReasoning: providerName === 'anthropic',
			contextWindow,
			maxOutputTokens,
		})
		return { messages, separateSystemMessage };
	}


	// --- FIM ---

	prepareFIMMessage: IConvertToLLMMessageService['prepareFIMMessage'] = ({ messages }) => {
		// Get combined AI instructions with the provided aiInstructions as the base
		const combinedInstructions = this._getCombinedAIInstructions();

		let prefix = `\
${!combinedInstructions ? '' : `\
// Instructions:
// Do not output an explanation. Try to avoid outputting comments. Only output the middle code.
${combinedInstructions.split('\n').map(line => `//${line}`).join('\n')}`}

${messages.prefix}`

		const suffix = messages.suffix
		const stopTokens = messages.stopTokens
		return { prefix, suffix, stopTokens }
	}


}


registerSingleton(IConvertToLLMMessageService, ConvertToLLMMessageService, InstantiationType.Eager);








/*
Gemini has this, but they're openai-compat so we don't need to implement this
gemini request:
{   "role": "assistant",
	"content": null,
	"function_call": {
		"name": "get_weather",
		"arguments": {
			"latitude": 48.8566,
			"longitude": 2.3522
		}
	}
}

gemini response:
{   "role": "assistant",
	"function_response": {
		"name": "get_weather",
			"response": {
			"temperature": "15°C",
				"condition": "Cloudy"
		}
	}
}
*/


<|MERGE_RESOLUTION|>--- conflicted
+++ resolved
@@ -483,13 +483,8 @@
 		})
 		const includeXMLToolDefinitions = !specialToolFormat
 
-<<<<<<< HEAD
-		const persistentTerminalIDs = this.terminalToolService.listTerminalIds()
-		const systemMessage = chat_systemMessage({ workspaceFolders, openedURIs, directoryStr, activeURI, persistentTerminalIDs, chatMode, includeXMLToolDefinitions })
-=======
 		const runningTerminalIds = this.terminalToolService.listPersistentTerminalIds()
 		const systemMessage = chat_systemMessage({ workspaceFolders, openedURIs, directoryStr, activeURI, runningTerminalIds, chatMode, includeXMLToolDefinitions })
->>>>>>> d077eb9c
 		return systemMessage
 	}
 
