/*--------------------------------------------------------------------------------------
 *  Copyright 2025 Glass Devtools, Inc. All rights reserved.
 *  Licensed under the Apache License, Version 2.0. See LICENSE.txt for more information.
 *--------------------------------------------------------------------------------------*/

import { Disposable } from '../../../../base/common/lifecycle.js';
import { registerSingleton, InstantiationType } from '../../../../platform/instantiation/common/extensions.js';
import { IInstantiationService } from '../../../../platform/instantiation/common/instantiation.js';
import { ICodeEditor, IOverlayWidget, IViewZone } from '../../../../editor/browser/editorBrowser.js';

// import { IUndoRedoService } from '../../../../platform/undoRedo/common/undoRedo.js';
import { ICodeEditorService } from '../../../../editor/browser/services/codeEditorService.js';
// import { throttle } from '../../../../base/common/decorators.js';
import { ComputedDiff, findDiffs } from './helpers/findDiffs.js';
import { EndOfLinePreference, IModelDecorationOptions, ITextModel } from '../../../../editor/common/model.js';
import { IRange } from '../../../../editor/common/core/range.js';
import { registerColor } from '../../../../platform/theme/common/colorUtils.js';
import { Color, RGBA } from '../../../../base/common/color.js';
import { IModelService } from '../../../../editor/common/services/model.js';
import { IUndoRedoElement, IUndoRedoService, UndoRedoElementType } from '../../../../platform/undoRedo/common/undoRedo.js';
import { RenderOptions } from '../../../../editor/browser/widget/diffEditor/components/diffEditorViewZones/renderLines.js';
// import { IModelService } from '../../../../editor/common/services/model.js';

import * as dom from '../../../../base/browser/dom.js';
import { Widget } from '../../../../base/browser/ui/widget.js';
import { URI } from '../../../../base/common/uri.js';
import { IConsistentEditorItemService, IConsistentItemService } from './helperServices/consistentItemService.js';
import { voidPrefixAndSuffix, ctrlKStream_userMessage, ctrlKStream_systemMessage, defaultQuickEditFimTags, rewriteCode_systemMessage, rewriteCode_userMessage, searchReplace_systemMessage, searchReplace_userMessage, } from '../common/prompt/prompts.js';

import { mountCtrlK } from './react/out/quick-edit-tsx/index.js'
import { QuickEditPropsType } from './quickEditActions.js';
import { IModelContentChangedEvent } from '../../../../editor/common/textModelEvents.js';
import { extractCodeFromFIM, extractCodeFromRegular, ExtractedSearchReplaceBlock, extractSearchReplaceBlocks } from '../common/helpers/extractCodeFromResult.js';
import { INotificationService, Severity } from '../../../../platform/notification/common/notification.js';
import { isMacintosh } from '../../../../base/common/platform.js';
import { EditorOption } from '../../../../editor/common/config/editorOptions.js';
import { Emitter } from '../../../../base/common/event.js';
import { VOID_OPEN_SETTINGS_ACTION_ID } from './voidSettingsPane.js';
import { ICommandService } from '../../../../platform/commands/common/commands.js';
import { ILLMMessageService } from '../common/sendLLMMessageService.js';
import { LLMChatMessage, OnError, errorDetails } from '../common/sendLLMMessageTypes.js';
import { IMetricsService } from '../common/metricsService.js';
import { IEditCodeService, AddCtrlKOpts, StartApplyingOpts } from './editCodeServiceInterface.js';
import { IVoidSettingsService } from '../common/voidSettingsService.js';
import { FeatureName } from '../common/voidSettingsTypes.js';
import { IVoidModelService } from '../common/voidModelService.js';
import { ITextFileService } from '../../../services/textfile/common/textfiles.js';
import { deepClone } from '../../../../base/common/objects.js';
import { acceptBg, acceptBorder, buttonFontSize, buttonTextColor, rejectBg, rejectBorder } from '../common/helpers/colors.js';

const configOfBG = (color: Color) => {
	return { dark: color, light: color, hcDark: color, hcLight: color, }
}
// gets converted to --vscode-void-greenBG, see void.css, asCssVariable
const greenBG = new Color(new RGBA(155, 185, 85, .2)); // default is RGBA(155, 185, 85, .2)
registerColor('void.greenBG', configOfBG(greenBG), '', true);

const redBG = new Color(new RGBA(255, 0, 0, .2)); // default is RGBA(255, 0, 0, .2)
registerColor('void.redBG', configOfBG(redBG), '', true);

const sweepBG = new Color(new RGBA(100, 100, 100, .2));
registerColor('void.sweepBG', configOfBG(sweepBG), '', true);

const highlightBG = new Color(new RGBA(100, 100, 100, .1));
registerColor('void.highlightBG', configOfBG(highlightBG), '', true);

const sweepIdxBG = new Color(new RGBA(100, 100, 100, .5));
registerColor('void.sweepIdxBG', configOfBG(sweepIdxBG), '', true);



const numLinesOfStr = (str: string) => str.split('\n').length

const getLeadingWhitespacePx = (editor: ICodeEditor, startLine: number): number => {

	const model = editor.getModel();
	if (!model) {
		return 0;
	}

	// Get the line content, defaulting to empty string if line doesn't exist
	const lineContent = model.getLineContent(startLine) || '';

	// Find the first non-whitespace character
	const firstNonWhitespaceIndex = lineContent.search(/\S/);

	// Extract leading whitespace, handling case where line is all whitespace
	const leadingWhitespace = firstNonWhitespaceIndex === -1
		? lineContent
		: lineContent.slice(0, firstNonWhitespaceIndex);

	// Get font information from editor render options
	const { tabSize: numSpacesInTab } = model.getFormattingOptions();
	const spaceWidth = editor.getOption(EditorOption.fontInfo).spaceWidth;
	const tabWidth = numSpacesInTab * spaceWidth;

	let paddingLeft = 0;
	for (const char of leadingWhitespace) {
		if (char === '\t') {
			paddingLeft += tabWidth
		} else if (char === ' ') {
			paddingLeft += spaceWidth;
		}
	}

	return paddingLeft;
};



// finds block.orig in fileContents and return its range in file
// startingAtLine is 1-indexed and inclusive
const findTextInCode = (text: string, fileContents: string, startingAtLine?: number) => {
	const idx = fileContents.indexOf(text,
		startingAtLine !== undefined ?
			fileContents.split('\n').slice(0, startingAtLine).join('\n').length // num characters in all lines before startingAtLine
			: 0
	)
	if (idx === -1) return 'Not found' as const
	const lastIdx = fileContents.lastIndexOf(text)
	if (lastIdx !== idx) return 'Not unique' as const
	const startLine = fileContents.substring(0, idx).split('\n').length
	const numLines = numLinesOfStr(text)
	const endLine = startLine + numLines - 1
	return [startLine, endLine] as const
}




// // TODO diffArea should be removed if we just discovered it has no more diffs in it
// for (const diffareaid of this.diffAreasOfURI[uri.fsPath] || []) {
// 	const diffArea = this.diffAreaOfId[diffareaid]
// 	if (Object.keys(diffArea._diffOfId).length === 0 && !diffArea._sweepState.isStreaming) {
// 		const { onFinishEdit } = this._addToHistory(uri)
// 		this._deleteDiffArea(diffArea)
// 		onFinishEdit()
// 	}
// }


export type Diff = {
	diffid: number;
	diffareaid: number; // the diff area this diff belongs to, "computed"
} & ComputedDiff



// _ means anything we don't include if we clone it
// DiffArea.originalStartLine is the line in originalCode (not the file)

type CommonZoneProps = {
	diffareaid: number;
	startLine: number;
	endLine: number;

	_URI: URI; // typically we get the URI from model

}

type CtrlKZone = {
	type: 'CtrlKZone';
	originalCode?: undefined;

	editorId: string; // the editor the input lives on

	_mountInfo: null | {
		textAreaRef: { current: HTMLTextAreaElement | null }
		dispose: () => void;
		refresh: () => void;
	}

	_linkedStreamingDiffZone: number | null; // diffareaid of the diffZone currently streaming here
	_removeStylesFns: Set<Function> // these don't remove diffs or this diffArea, only their styles

} & CommonZoneProps


export type DiffZone = {
	type: 'DiffZone',
	originalCode: string;
	_diffOfId: Record<string, Diff>; // diffid -> diff in this DiffArea
	_streamState: {
		isStreaming: true;
		streamRequestIdRef: { current: string | null };
		line: number;
	} | {
		isStreaming: false;
		streamRequestIdRef?: undefined;
		line?: undefined;
	};
	editorId?: undefined;
	linkedStreamingDiffZone?: undefined;
	_removeStylesFns: Set<Function> // these don't remove diffs or this diffArea, only their styles
} & CommonZoneProps



type TrackingZone<T> = {
	type: 'TrackingZone';
	metadata: T;
	originalCode?: undefined;
	editorId?: undefined;
	_removeStylesFns?: undefined;
} & CommonZoneProps


// called DiffArea for historical purposes, we can rename to something like TextRegion if we want
export type DiffArea = CtrlKZone | DiffZone | TrackingZone<any>

const diffAreaSnapshotKeys = [
	'type',
	'diffareaid',
	'originalCode',
	'startLine',
	'endLine',
	'editorId',

] as const satisfies (keyof DiffArea)[]

type DiffAreaSnapshot<DiffAreaType extends DiffArea = DiffArea> = Pick<DiffAreaType, typeof diffAreaSnapshotKeys[number]>



type HistorySnapshot = {
	snapshottedDiffAreaOfId: Record<string, DiffAreaSnapshot>;
	entireFileCode: string;
}



// line/col is the location, originalCodeStartLine is the start line of the original code being displayed
type StreamLocationMutable = { line: number, col: number, addedSplitYet: boolean, originalCodeStartLine: number }



class EditCodeService extends Disposable implements IEditCodeService {
	_serviceBrand: undefined;

	// URI <--> model
	diffAreasOfURI: Record<string, Set<string> | undefined> = {}; // uri -> diffareaId

	diffAreaOfId: Record<string, DiffArea> = {}; // diffareaId -> diffArea
	diffOfId: Record<string, Diff> = {}; // diffid -> diff (redundant with diffArea._diffOfId)


	// events


	// uri: diffZones  // listen on change diffZones
	private readonly _onDidAddOrDeleteDiffZones = new Emitter<{ uri: URI }>();
	onDidAddOrDeleteDiffZones = this._onDidAddOrDeleteDiffZones.event;

	// diffZone: [uri], diffs, isStreaming  // listen on change diffs, change streaming (uri is const)
	private readonly _onDidChangeDiffsInDiffZone = new Emitter<{ uri: URI, diffareaid: number }>();
	private readonly _onDidChangeStreamingInDiffZone = new Emitter<{ uri: URI, diffareaid: number }>();
	onDidChangeDiffsInDiffZone = this._onDidChangeDiffsInDiffZone.event;
	onDidChangeStreamingInDiffZone = this._onDidChangeStreamingInDiffZone.event;

	// ctrlKZone: [uri], isStreaming  // listen on change streaming
	private readonly _onDidChangeStreamingInCtrlKZone = new Emitter<{ uri: URI; diffareaid: number }>();
	onDidChangeStreamingInCtrlKZone = this._onDidChangeStreamingInCtrlKZone.event


	constructor(
		// @IHistoryService private readonly _historyService: IHistoryService, // history service is the history of pressing alt left/right
		@ICodeEditorService private readonly _codeEditorService: ICodeEditorService,
		@IModelService private readonly _modelService: IModelService,
		@IUndoRedoService private readonly _undoRedoService: IUndoRedoService, // undoRedo service is the history of pressing ctrl+z
		@ILLMMessageService private readonly _llmMessageService: ILLMMessageService,
		@IConsistentItemService private readonly _consistentItemService: IConsistentItemService,
		@IInstantiationService private readonly _instantiationService: IInstantiationService,
		@IConsistentEditorItemService private readonly _consistentEditorItemService: IConsistentEditorItemService,
		@IMetricsService private readonly _metricsService: IMetricsService,
		@INotificationService private readonly _notificationService: INotificationService,
		@ICommandService private readonly _commandService: ICommandService,
		@IVoidSettingsService private readonly _settingsService: IVoidSettingsService,
		// @IFileService private readonly _fileService: IFileService,
		@IVoidModelService private readonly _voidModelService: IVoidModelService,
		@ITextFileService private readonly _textFileService: ITextFileService,
	) {
		super();

		// this function initializes data structures and listens for changes
		const registeredModelURIs = new Set<string>()
		const initializeModel = async (model: ITextModel) => {

			await this._voidModelService.initializeModel(model.uri)

			// do not add listeners to the same model twice - important, or will see duplicates
			if (registeredModelURIs.has(model.uri.fsPath)) return
			registeredModelURIs.add(model.uri.fsPath)

			if (!(model.uri.fsPath in this.diffAreasOfURI)) {
				this.diffAreasOfURI[model.uri.fsPath] = new Set();
			}

			// when the user types, realign diff areas and re-render them
			this._register(
				model.onDidChangeContent(e => {
					// it's as if we just called _write, now all we need to do is realign and refresh
					if (this.weAreWriting) return
					const uri = model.uri
					this._onUserChangeContent(uri, e)
				})
			)

			// when the model first mounts, refresh any diffs that might be on it (happens if diffs were added in the BG)
			this._refreshStylesAndDiffsInURI(model.uri)
		}
		// initialize all existing models + initialize when a new model mounts
		for (let model of this._modelService.getModels()) { initializeModel(model) }
		this._register(this._modelService.onModelAdded(model => { initializeModel(model) }));


		// this function adds listeners to refresh styles when editor changes tab
		let initializeEditor = (editor: ICodeEditor) => {
			const uri = editor.getModel()?.uri ?? null
			if (uri) this._refreshStylesAndDiffsInURI(uri)
		}

		// add listeners for all existing editors + listen for editor being added
		for (let editor of this._codeEditorService.listCodeEditors()) { initializeEditor(editor) }
		this._register(this._codeEditorService.onCodeEditorAdd(editor => { initializeEditor(editor) }))


	}


	private _onUserChangeContent(uri: URI, e: IModelContentChangedEvent) {
		for (const change of e.changes) {
			this._realignAllDiffAreasLines(uri, change.text, change.range)
		}
		this._refreshStylesAndDiffsInURI(uri)
	}




	private _notifyError = (e: Parameters<OnError>[0]) => {
		const details = errorDetails(e.fullError)
		this._notificationService.notify({
			severity: Severity.Warning,
			message: `Void Error: ${e.message}`,
			actions: {
				secondary: [{
					id: 'void.onerror.opensettings',
					enabled: true,
					label: `Open Void's settings`,
					tooltip: '',
					class: undefined,
					run: () => { this._commandService.executeCommand(VOID_OPEN_SETTINGS_ACTION_ID) }
				}]
			},
			source: details ? `(Hold ${isMacintosh ? 'Option' : 'Alt'} to hover) - ${details}\n\nIf this persists, feel free to [report](https://github.com/voideditor/void/issues/new) it.` : undefined
		})
	}



	// highlight the region
	private _addLineDecoration = (model: ITextModel | null, startLine: number, endLine: number, className: string, options?: Partial<IModelDecorationOptions>) => {
		if (model === null) return
		const id = model.changeDecorations(accessor => accessor.addDecoration(
			{ startLineNumber: startLine, startColumn: 1, endLineNumber: endLine, endColumn: Number.MAX_SAFE_INTEGER },
			{
				className: className,
				description: className,
				isWholeLine: true,
				...options
			}))
		const disposeHighlight = () => {
			if (id && !model.isDisposed()) model.changeDecorations(accessor => accessor.removeDecoration(id))
		}
		return disposeHighlight
	}


	private _addDiffAreaStylesToURI = (uri: URI) => {
		const { model } = this._voidModelService.getModel(uri)

		for (const diffareaid of this.diffAreasOfURI[uri.fsPath] || []) {
			const diffArea = this.diffAreaOfId[diffareaid]

			if (diffArea.type === 'DiffZone') {
				// add sweep styles to the diffZone
				if (diffArea._streamState.isStreaming) {
					// sweepLine ... sweepLine
					const fn1 = this._addLineDecoration(model, diffArea._streamState.line, diffArea._streamState.line, 'void-sweepIdxBG')
					// sweepLine+1 ... endLine
					const fn2 = diffArea._streamState.line + 1 <= diffArea.endLine ?
						this._addLineDecoration(model, diffArea._streamState.line + 1, diffArea.endLine, 'void-sweepBG')
						: null
					diffArea._removeStylesFns.add(() => { fn1?.(); fn2?.(); })

				}
			}

			else if (diffArea.type === 'CtrlKZone' && diffArea._linkedStreamingDiffZone === null) {
				// highlight zone's text
				const fn = this._addLineDecoration(model, diffArea.startLine, diffArea.endLine, 'void-highlightBG')
				diffArea._removeStylesFns.add(() => fn?.());
			}
		}
	}


	private _computeDiffsAndAddStylesToURI = (uri: URI) => {
		const { model } = this._voidModelService.getModel(uri)
		if (model === null) return
		const fullFileText = model.getValue(EndOfLinePreference.LF)

		for (const diffareaid of this.diffAreasOfURI[uri.fsPath] || []) {
			const diffArea = this.diffAreaOfId[diffareaid]
			if (diffArea.type !== 'DiffZone') continue

			const newDiffAreaCode = fullFileText.split('\n').slice((diffArea.startLine - 1), (diffArea.endLine - 1) + 1).join('\n')
			const computedDiffs = findDiffs(diffArea.originalCode, newDiffAreaCode)
			for (let computedDiff of computedDiffs) {
				if (computedDiff.type === 'deletion') {
					computedDiff.startLine += diffArea.startLine - 1
				}
				if (computedDiff.type === 'edit' || computedDiff.type === 'insertion') {
					computedDiff.startLine += diffArea.startLine - 1
					computedDiff.endLine += diffArea.startLine - 1
				}
				this._addDiff(computedDiff, diffArea)
			}

		}
	}



	mostRecentTextOfCtrlKZoneId: Record<string, string | undefined> = {}
	private _addCtrlKZoneInput = (ctrlKZone: CtrlKZone) => {

		const { editorId } = ctrlKZone
		const editor = this._codeEditorService.listCodeEditors().find(e => e.getId() === editorId)
		if (!editor) { return null }

		let zoneId: string | null = null
		let viewZone_: IViewZone | null = null
		const textAreaRef: { current: HTMLTextAreaElement | null } = { current: null }


		const paddingLeft = getLeadingWhitespacePx(editor, ctrlKZone.startLine)

		const itemId = this._consistentEditorItemService.addToEditor(editor, () => {
			const domNode = document.createElement('div');
			domNode.style.zIndex = '1'
			domNode.style.height = 'auto'
			domNode.style.paddingLeft = `${paddingLeft}px`
			const viewZone: IViewZone = {
				afterLineNumber: ctrlKZone.startLine - 1,
				domNode: domNode,
				// heightInPx: 80,
				suppressMouseDown: false,
				showInHiddenAreas: true,
			};
			viewZone_ = viewZone

			// mount zone
			editor.changeViewZones(accessor => {
				zoneId = accessor.addZone(viewZone)
			})

			// mount react
			let disposeFn: (() => void) | undefined = undefined
			this._instantiationService.invokeFunction(accessor => {
				disposeFn = mountCtrlK(domNode, accessor, {

					diffareaid: ctrlKZone.diffareaid,

					textAreaRef: (r) => {
						textAreaRef.current = r
						if (!textAreaRef.current) return

						if (!(ctrlKZone.diffareaid in this.mostRecentTextOfCtrlKZoneId)) { // detect first mount this way (a hack)
							this.mostRecentTextOfCtrlKZoneId[ctrlKZone.diffareaid] = undefined
							setTimeout(() => textAreaRef.current?.focus(), 100)
						}
					},
					onChangeHeight(height) {
						if (height === 0) return // the viewZone sets this height to the container if it's out of view, ignore it
						viewZone.heightInPx = height
						// re-render with this new height
						editor.changeViewZones(accessor => {
							if (zoneId) accessor.layoutZone(zoneId)
						})
					},
					onChangeText: (text) => {
						this.mostRecentTextOfCtrlKZoneId[ctrlKZone.diffareaid] = text;
					},
					initText: this.mostRecentTextOfCtrlKZoneId[ctrlKZone.diffareaid] ?? null,
				} satisfies QuickEditPropsType)?.dispose
			})

			// cleanup
			return () => {
				editor.changeViewZones(accessor => { if (zoneId) accessor.removeZone(zoneId) })
				disposeFn?.()
			}
		})

		return {
			textAreaRef,
			refresh: () => editor.changeViewZones(accessor => {
				if (zoneId && viewZone_) {
					viewZone_.afterLineNumber = ctrlKZone.startLine - 1
					accessor.layoutZone(zoneId)
				}
			}),
			dispose: () => {
				this._consistentEditorItemService.removeFromEditor(itemId)
			},
		} satisfies CtrlKZone['_mountInfo']
	}



	private _refreshCtrlKInputs = async (uri: URI) => {
		for (const diffareaid of this.diffAreasOfURI[uri.fsPath] || []) {
			const diffArea = this.diffAreaOfId[diffareaid]
			if (diffArea.type !== 'CtrlKZone') continue
			if (!diffArea._mountInfo) {
				diffArea._mountInfo = this._addCtrlKZoneInput(diffArea)
				console.log('MOUNTED CTRLK', diffArea.diffareaid)
			}
			else {
				diffArea._mountInfo.refresh()
			}
		}
	}


	private _addDiffStylesToURI = (uri: URI, diff: Diff) => {
		const { type, diffid } = diff

		const disposeInThisEditorFns: (() => void)[] = []

		const { model } = this._voidModelService.getModel(uri)

		// green decoration and minimap decoration
		if (type !== 'deletion') {
			const fn = this._addLineDecoration(model, diff.startLine, diff.endLine, 'void-greenBG', {
				minimap: { color: { id: 'minimapGutter.addedBackground' }, position: 2 },
				overviewRuler: { color: { id: 'editorOverviewRuler.addedForeground' }, position: 7 }
			})
			disposeInThisEditorFns.push(() => { fn?.() })
		}


		// red in a view zone
		if (type !== 'insertion') {
			const consistentZoneId = this._consistentItemService.addConsistentItemToURI({
				uri,
				fn: (editor) => {

					const domNode = document.createElement('div');
					domNode.className = 'void-redBG'

					const renderOptions = RenderOptions.fromEditor(editor)

					const processedText = diff.originalCode.replace(/\t/g, ' '.repeat(renderOptions.tabSize));

					const lines = processedText.split('\n');

					const linesContainer = document.createElement('div');
					linesContainer.style.fontFamily = renderOptions.fontInfo.fontFamily
					linesContainer.style.fontSize = `${renderOptions.fontInfo.fontSize}px`
					linesContainer.style.lineHeight = `${renderOptions.fontInfo.lineHeight}px`
					// linesContainer.style.tabSize = `${tabWidth}px` // \t
					linesContainer.style.whiteSpace = 'pre'
					linesContainer.style.position = 'relative'
					linesContainer.style.width = '100%'

					lines.forEach(line => {
						// div for current line
						const lineDiv = document.createElement('div');
						lineDiv.className = 'view-line';
						lineDiv.style.whiteSpace = 'pre'
						lineDiv.style.position = 'relative'
						lineDiv.style.height = `${renderOptions.fontInfo.lineHeight}px`

						// span (this is just how vscode does it)
						const span = document.createElement('span');
						span.textContent = line || '\u00a0';
						span.style.whiteSpace = 'pre'
						span.style.display = 'inline-block'

						lineDiv.appendChild(span);
						linesContainer.appendChild(lineDiv);
					});

					domNode.appendChild(linesContainer);

					// Calculate height based on number of lines and line height
					const heightInLines = lines.length;
					const minWidthInPx = Math.max(...lines.map(line =>
						Math.ceil(renderOptions.fontInfo.typicalFullwidthCharacterWidth * line.length)
					));

					const viewZone: IViewZone = {
						afterLineNumber: diff.startLine - 1,
						heightInLines,
						minWidthInPx,
						domNode,
						marginDomNode: document.createElement('div'),
						suppressMouseDown: false,
						showInHiddenAreas: false,
					};

					let zoneId: string | null = null
					editor.changeViewZones(accessor => { zoneId = accessor.addZone(viewZone) })
					return () => editor.changeViewZones(accessor => { if (zoneId) accessor.removeZone(zoneId) })
				},
			})

			disposeInThisEditorFns.push(() => { this._consistentItemService.removeConsistentItemFromURI(consistentZoneId) })

		}



		const diffZone = this.diffAreaOfId[diff.diffareaid]
		if (diffZone.type === 'DiffZone' && !diffZone._streamState.isStreaming) {
			// Accept | Reject widget
			const consistentWidgetId = this._consistentItemService.addConsistentItemToURI({
				uri,
				fn: (editor) => {
					let startLine: number
					let offsetLines: number
					if (diff.type === 'insertion' || diff.type === 'edit') {
						startLine = diff.startLine // green start
						offsetLines = 0
					}
					else if (diff.type === 'deletion') {
						// if diff.startLine is out of bounds
						if (diff.startLine === 1) {
							const numRedLines = diff.originalEndLine - diff.originalStartLine + 1
							startLine = diff.startLine
							offsetLines = -numRedLines
						}
						else {
							startLine = diff.startLine - 1
							offsetLines = 1
						}
					}
					else { throw new Error('Void 1') }

					const buttonsWidget = new AcceptRejectInlineWidget({
						editor,
						onAccept: () => {
							this.acceptDiff({ diffid })
							this._metricsService.capture('Accept Diff', { diffid })
						},
						onReject: () => {
							this.rejectDiff({ diffid })
							this._metricsService.capture('Reject Diff', { diffid })
						},
						diffid: diffid.toString(),
						startLine,
						offsetLines
					})
					return () => { buttonsWidget.dispose() }
				}
			})
			disposeInThisEditorFns.push(() => { this._consistentItemService.removeConsistentItemFromURI(consistentWidgetId) })
		}

		const disposeInEditor = () => { disposeInThisEditorFns.forEach(f => f()) }
		return disposeInEditor;

	}




	private _getActiveEditorURI(): URI | null {
		const editor = this._codeEditorService.getActiveCodeEditor()
		if (!editor) return null
		const uri = editor.getModel()?.uri
		if (!uri) return null
		return uri
	}

	weAreWriting = false
	private _writeURIText(uri: URI, text: string, range_: IRange | 'wholeFileRange', { shouldRealignDiffAreas, }: { shouldRealignDiffAreas: boolean, }) {
		const { model } = this._voidModelService.getModel(uri)
		if (!model) {
			this._refreshStylesAndDiffsInURI(uri) // at the end of a write, we still expect to refresh all styles. e.g. sometimes we expect to restore all the decorations even if no edits were made when _writeText is used
			return
		}
<<<<<<< HEAD

		const range: IRange = range_ === 'wholeFileRange' ?
			{ startLineNumber: 1, startColumn: 1, endLineNumber: model.getLineCount(), endColumn: Number.MAX_SAFE_INTEGER } // whole file
			: range_

		// realign is 100% independent from written text (diffareas are nonphysical), can do this first
		if (shouldRealignDiffAreas) {
			const newText = text
			const oldRange = range
			this._realignAllDiffAreasLines(uri, newText, oldRange)
		}

		const uriStr = model.getValue(EndOfLinePreference.LF)

=======

		const range: IRange = range_ === 'wholeFileRange' ?
			{ startLineNumber: 1, startColumn: 1, endLineNumber: model.getLineCount(), endColumn: Number.MAX_SAFE_INTEGER } // whole file
			: range_

		// realign is 100% independent from written text (diffareas are nonphysical), can do this first
		if (shouldRealignDiffAreas) {
			const newText = text
			const oldRange = range
			this._realignAllDiffAreasLines(uri, newText, oldRange)
		}

		const uriStr = model.getValue(EndOfLinePreference.LF)

>>>>>>> 4c6b3263
		// heuristic check
		const dontNeedToWrite = uriStr === text
		if (dontNeedToWrite) {
			this._refreshStylesAndDiffsInURI(uri) // at the end of a write, we still expect to refresh all styles. e.g. sometimes we expect to restore all the decorations even if no edits were made when _writeText is used
			return
		}

		this.weAreWriting = true
		model.applyEdits([{ range, text }])
		this.weAreWriting = false

		this._refreshStylesAndDiffsInURI(uri)
	}



	private _addToHistory(uri: URI, opts?: { onWillUndo?: () => void }) {

		const getCurrentSnapshot = (): HistorySnapshot => {

			const { model } = this._voidModelService.getModel(uri)
			const snapshottedDiffAreaOfId: Record<string, DiffAreaSnapshot> = {}

			for (const diffareaid in this.diffAreaOfId) {
				const diffArea = this.diffAreaOfId[diffareaid]

				if (diffArea._URI.fsPath !== uri.fsPath) continue

				snapshottedDiffAreaOfId[diffareaid] = deepClone(
					Object.fromEntries(diffAreaSnapshotKeys.map(key => [key, diffArea[key]]))
				) as DiffAreaSnapshot
			}

			const entireFileCode = model ? model.getValue(EndOfLinePreference.LF) : ''

			// this._noLongerNeedModelReference(uri)
			return {
				snapshottedDiffAreaOfId,
				entireFileCode, // the whole file's code
			}
		}

		const restoreDiffAreas = async (snapshot: HistorySnapshot) => {

			// for each diffarea in this uri, stop streaming if currently streaming
			for (const diffareaid in this.diffAreaOfId) {
				const diffArea = this.diffAreaOfId[diffareaid]
				if (diffArea.type === 'DiffZone')
					this._stopIfStreaming(diffArea)
			}

			// delete all diffareas on this uri (clearing their styles)
			this._deleteAllDiffAreas(uri)
			this.diffAreasOfURI[uri.fsPath]?.clear()

			const { snapshottedDiffAreaOfId, entireFileCode: entireModelCode } = deepClone(snapshot) // don't want to destroy the snapshot

			// restore diffAreaOfId and diffAreasOfModelId
			for (const diffareaid in snapshottedDiffAreaOfId) {

				const snapshottedDiffArea = snapshottedDiffAreaOfId[diffareaid]

				if (snapshottedDiffArea.type === 'DiffZone') {
					this.diffAreaOfId[diffareaid] = {
						...snapshottedDiffArea as DiffAreaSnapshot<DiffZone>,
						type: 'DiffZone',
						_diffOfId: {},
						_URI: uri,
						_streamState: { isStreaming: false }, // when restoring, we will never be streaming
						_removeStylesFns: new Set(),
					}
				}
				else if (snapshottedDiffArea.type === 'CtrlKZone') {
					this.diffAreaOfId[diffareaid] = {
						...snapshottedDiffArea as DiffAreaSnapshot<CtrlKZone>,
						_URI: uri,
						_removeStylesFns: new Set<Function>(),
						_mountInfo: null,
						_linkedStreamingDiffZone: null, // when restoring, we will never be streaming
					}
				}
				this._addOrInitializeDiffAreaAtURI(uri, diffareaid)
			}
			this._onDidAddOrDeleteDiffZones.fire({ uri })

			// restore file content
			this._writeURIText(uri, entireModelCode,
				'wholeFileRange',
				{ shouldRealignDiffAreas: false }
			)
			// this._noLongerNeedModelReference(uri)
		}

		const beforeSnapshot: HistorySnapshot = getCurrentSnapshot()
		let afterSnapshot: HistorySnapshot | null = null

		const elt: IUndoRedoElement = {
			type: UndoRedoElementType.Resource,
			resource: uri,
			label: 'Void Agent',
			code: 'undoredo.editCode',
			undo: () => { opts?.onWillUndo?.(); restoreDiffAreas(beforeSnapshot); },
			redo: () => { if (afterSnapshot) restoreDiffAreas(afterSnapshot) }
		}
		this._undoRedoService.pushElement(elt)

		const onFinishEdit = async () => {
			afterSnapshot = getCurrentSnapshot()
			await this._textFileService.save(uri, { // we want [our change] -> [save] so it's all treated as one change.
				skipSaveParticipants: true // avoid triggering extensions etc (if they reformat the page, it will add another item to the undo stack)
			})
		}
		return { onFinishEdit }
	}


	// delete diffOfId and diffArea._diffOfId
	private _deleteDiff(diff: Diff) {
		const diffArea = this.diffAreaOfId[diff.diffareaid]
		if (diffArea.type !== 'DiffZone') return
		delete diffArea._diffOfId[diff.diffid]
		delete this.diffOfId[diff.diffid]
	}

	private _deleteDiffs(diffZone: DiffZone) {
		for (const diffid in diffZone._diffOfId) {
			const diff = diffZone._diffOfId[diffid]
			this._deleteDiff(diff)
		}
	}

	private _clearAllDiffAreaEffects(diffArea: DiffArea) {
		// clear diffZone effects (diffs)
		if (diffArea.type === 'DiffZone')
			this._deleteDiffs(diffArea)

		diffArea._removeStylesFns?.forEach(removeStyles => removeStyles())
		diffArea._removeStylesFns?.clear()
	}


	// clears all Diffs (and their styles) and all styles of DiffAreas, etc
	private _clearAllEffects(uri: URI) {
		for (let diffareaid of this.diffAreasOfURI[uri.fsPath] || []) {
			const diffArea = this.diffAreaOfId[diffareaid]
			this._clearAllDiffAreaEffects(diffArea)
		}
	}


	// delete all diffs, update diffAreaOfId, update diffAreasOfModelId
	private _deleteDiffZone(diffZone: DiffZone) {
		this._clearAllDiffAreaEffects(diffZone)
		delete this.diffAreaOfId[diffZone.diffareaid]
		this.diffAreasOfURI[diffZone._URI.fsPath]?.delete(diffZone.diffareaid.toString())
		this._onDidAddOrDeleteDiffZones.fire({ uri: diffZone._URI })
	}

	private _deleteTrackingZone(trackingZone: TrackingZone<unknown>) {
		delete this.diffAreaOfId[trackingZone.diffareaid]
		this.diffAreasOfURI[trackingZone._URI.fsPath]?.delete(trackingZone.diffareaid.toString())
	}

	private _deleteCtrlKZone(ctrlKZone: CtrlKZone) {
		this._clearAllEffects(ctrlKZone._URI)
		ctrlKZone._mountInfo?.dispose()
		delete this.diffAreaOfId[ctrlKZone.diffareaid]
		this.diffAreasOfURI[ctrlKZone._URI.fsPath]?.delete(ctrlKZone.diffareaid.toString())
	}


	private _deleteAllDiffAreas(uri: URI) {
		const diffAreas = this.diffAreasOfURI[uri.fsPath]
		diffAreas?.forEach(diffareaid => {
			const diffArea = this.diffAreaOfId[diffareaid]
			if (diffArea.type === 'DiffZone')
				this._deleteDiffZone(diffArea)
			else if (diffArea.type === 'CtrlKZone')
				this._deleteCtrlKZone(diffArea)
		})
	}

	private _addOrInitializeDiffAreaAtURI = (uri: URI, diffareaid: string | number) => {
		if (!(uri.fsPath in this.diffAreasOfURI)) this.diffAreasOfURI[uri.fsPath] = new Set()
		this.diffAreasOfURI[uri.fsPath]?.add(diffareaid.toString())
	}

	private _diffareaidPool = 0 // each diffarea has an id
	private _addDiffArea<T extends DiffArea>(diffArea: Omit<T, 'diffareaid'>): T {
		const diffareaid = this._diffareaidPool++
		const diffArea2 = { ...diffArea, diffareaid } as T
		this._addOrInitializeDiffAreaAtURI(diffArea._URI, diffareaid)
		this.diffAreaOfId[diffareaid] = diffArea2
		return diffArea2
	}

	private _diffidPool = 0 // each diff has an id
	private _addDiff(computedDiff: ComputedDiff, diffZone: DiffZone): Diff {
		const uri = diffZone._URI
		const diffid = this._diffidPool++

		// create a Diff of it
		const newDiff: Diff = {
			...computedDiff,
			diffid: diffid,
			diffareaid: diffZone.diffareaid,
		}

		const fn = this._addDiffStylesToURI(uri, newDiff)
		if (fn) diffZone._removeStylesFns.add(fn)

		this.diffOfId[diffid] = newDiff
		diffZone._diffOfId[diffid] = newDiff

		return newDiff
	}




	// changes the start/line locations of all DiffAreas on the page (adjust their start/end based on the change) based on the change that was recently made
	private _realignAllDiffAreasLines(uri: URI, text: string, recentChange: { startLineNumber: number; endLineNumber: number }) {

		// console.log('recent change', recentChange)

		// compute net number of newlines lines that were added/removed
		const startLine = recentChange.startLineNumber
		const endLine = recentChange.endLineNumber

		const newTextHeight = (text.match(/\n/g) || []).length + 1 // number of newlines is number of \n's + 1, e.g. "ab\ncd"

		// compute overlap with each diffArea and shrink/elongate each diffArea accordingly
		for (const diffareaid of this.diffAreasOfURI[uri.fsPath] || []) {
			const diffArea = this.diffAreaOfId[diffareaid]

			// if the diffArea is entirely above the range, it is not affected
			if (diffArea.endLine < startLine) {
				// console.log('CHANGE FULLY BELOW DA (doing nothing)')
				continue
			}
			// if a diffArea is entirely below the range, shift the diffArea up/down by the delta amount of newlines
			else if (endLine < diffArea.startLine) {
				// console.log('CHANGE FULLY ABOVE DA')
				const changedRangeHeight = endLine - startLine + 1
				const deltaNewlines = newTextHeight - changedRangeHeight
				diffArea.startLine += deltaNewlines
				diffArea.endLine += deltaNewlines
			}
			// if the diffArea fully contains the change, elongate it by the delta amount of newlines
			else if (startLine >= diffArea.startLine && endLine <= diffArea.endLine) {
				// console.log('DA FULLY CONTAINS CHANGE')
				const changedRangeHeight = endLine - startLine + 1
				const deltaNewlines = newTextHeight - changedRangeHeight
				diffArea.endLine += deltaNewlines
			}
			// if the change fully contains the diffArea, make the diffArea have the same range as the change
			else if (diffArea.startLine > startLine && diffArea.endLine < endLine) {
				// console.log('CHANGE FULLY CONTAINS DA')
				diffArea.startLine = startLine
				diffArea.endLine = startLine + newTextHeight
			}
			// if the change contains only the diffArea's top
			else if (startLine < diffArea.startLine && diffArea.startLine <= endLine) {
				// console.log('CHANGE CONTAINS TOP OF DA ONLY')
				const numOverlappingLines = endLine - diffArea.startLine + 1
				const numRemainingLinesInDA = diffArea.endLine - diffArea.startLine + 1 - numOverlappingLines
				const newHeight = (numRemainingLinesInDA - 1) + (newTextHeight - 1) + 1
				diffArea.startLine = startLine
				diffArea.endLine = startLine + newHeight
			}
			// if the change contains only the diffArea's bottom
			else if (startLine <= diffArea.endLine && diffArea.endLine < endLine) {
				// console.log('CHANGE CONTAINS BOTTOM OF DA ONLY')
				const numOverlappingLines = diffArea.endLine - startLine + 1
				diffArea.endLine += newTextHeight - numOverlappingLines
			}
		}

	}



	private _fireChangeDiffsIfNotStreaming(uri: URI) {
		for (const diffareaid of this.diffAreasOfURI[uri.fsPath] || []) {
			const diffArea = this.diffAreaOfId[diffareaid]
			if (diffArea?.type !== 'DiffZone') continue
			// fire changed diffs (this is the only place Diffs are added)
			if (!diffArea._streamState.isStreaming) {
				this._onDidChangeDiffsInDiffZone.fire({ uri, diffareaid: diffArea.diffareaid })
			}
		}
	}


	private _refreshStylesAndDiffsInURI(uri: URI) {

		// 1. clear DiffArea styles and Diffs
		this._clearAllEffects(uri)

		// 2. style DiffAreas (sweep, etc)
		this._addDiffAreaStylesToURI(uri)

		// 3. add Diffs
		this._computeDiffsAndAddStylesToURI(uri)

		// 4. refresh ctrlK zones
		this._refreshCtrlKInputs(uri)

		// 5. this is the only place where diffs are changed, so can fire here only
		this._fireChangeDiffsIfNotStreaming(uri)
	}




	// @throttle(100)
	private _writeStreamedDiffZoneLLMText(uri: URI, originalCode: string, llmTextSoFar: string, deltaText: string, latestMutable: StreamLocationMutable) {

		let numNewLines = 0

		// ----------- 1. Write the new code to the document -----------
		// figure out where to highlight based on where the AI is in the stream right now, use the last diff to figure that out
		const computedDiffs = findDiffs(originalCode, llmTextSoFar)

		// if streaming, use diffs to figure out where to write new code
		// these are two different coordinate systems - new and old line number
		let endLineInLlmTextSoFar: number // get file[diffArea.startLine...newFileEndLine] with line=newFileEndLine highlighted
		let startLineInOriginalCode: number // get original[oldStartingPoint...] (line in the original code, so starts at 1)

		const lastDiff = computedDiffs.pop()

		if (!lastDiff) {
			// console.log('!lastDiff')
			// if the writing is identical so far, display no changes
			startLineInOriginalCode = 1
			endLineInLlmTextSoFar = 1
		}
		else {
			startLineInOriginalCode = lastDiff.originalStartLine
			if (lastDiff.type === 'insertion' || lastDiff.type === 'edit')
				endLineInLlmTextSoFar = lastDiff.endLine
			else if (lastDiff.type === 'deletion')
				endLineInLlmTextSoFar = lastDiff.startLine
			else
				throw new Error(`Void: diff.type not recognized on: ${lastDiff}`)
		}

		// at the start, add a newline between the stream and originalCode to make reasoning easier
		if (!latestMutable.addedSplitYet) {
			this._writeURIText(uri, '\n',
				{ startLineNumber: latestMutable.line, startColumn: latestMutable.col, endLineNumber: latestMutable.line, endColumn: latestMutable.col, },
				{ shouldRealignDiffAreas: true }
			)
			latestMutable.addedSplitYet = true
			numNewLines += 1
		}

		// insert deltaText at latest line and col
		this._writeURIText(uri, deltaText,
			{ startLineNumber: latestMutable.line, startColumn: latestMutable.col, endLineNumber: latestMutable.line, endColumn: latestMutable.col },
			{ shouldRealignDiffAreas: true }
		)
		const deltaNumNewLines = deltaText.split('\n').length - 1
		latestMutable.line += deltaNumNewLines
		const lastNewlineIdx = deltaText.lastIndexOf('\n')
		latestMutable.col = lastNewlineIdx === -1 ? latestMutable.col + deltaText.length : deltaText.length - lastNewlineIdx
		numNewLines += deltaNumNewLines

		// delete or insert to get original up to speed
		if (latestMutable.originalCodeStartLine < startLineInOriginalCode) {
			// moved up, delete
			const numLinesDeleted = startLineInOriginalCode - latestMutable.originalCodeStartLine
			this._writeURIText(uri, '',
				{ startLineNumber: latestMutable.line, startColumn: latestMutable.col, endLineNumber: latestMutable.line + numLinesDeleted, endColumn: Number.MAX_SAFE_INTEGER, },
				{ shouldRealignDiffAreas: true }
			)
			numNewLines -= numLinesDeleted
		}
		else if (latestMutable.originalCodeStartLine > startLineInOriginalCode) {
			const newText = '\n' + originalCode.split('\n').slice((startLineInOriginalCode - 1), (latestMutable.originalCodeStartLine - 1) - 1 + 1).join('\n')
			this._writeURIText(uri, newText,
				{ startLineNumber: latestMutable.line, startColumn: latestMutable.col, endLineNumber: latestMutable.line, endColumn: latestMutable.col },
				{ shouldRealignDiffAreas: true }
			)
			numNewLines += newText.split('\n').length - 1
		}
		latestMutable.originalCodeStartLine = startLineInOriginalCode

		return { endLineInLlmTextSoFar, numNewLines } // numNewLines here might not be correct....
	}




	// called first, then call startApplying
	public addCtrlKZone({ startLine, endLine, editor }: AddCtrlKOpts) {

		// don't need to await this, because in order to add a ctrl+K zone must already have the model open on your screen
		// await this._ensureModelExists(uri)

		const uri = editor.getModel()?.uri
		if (!uri) return


		// check if there's overlap with any other ctrlKZone and if so, focus it
		const overlappingCtrlKZone = this._findOverlappingDiffArea({ startLine, endLine, uri, filter: (diffArea) => diffArea.type === 'CtrlKZone' })
		if (overlappingCtrlKZone) {
			editor.revealLine(overlappingCtrlKZone.startLine) // important
			setTimeout(() => (overlappingCtrlKZone as CtrlKZone)._mountInfo?.textAreaRef.current?.focus(), 100)
			return
		}

		const overlappingDiffZone = this._findOverlappingDiffArea({ startLine, endLine, uri, filter: (diffArea) => diffArea.type === 'DiffZone' })
		if (overlappingDiffZone)
			return

		editor.revealLine(startLine)
		editor.setSelection({ startLineNumber: startLine, endLineNumber: startLine, startColumn: 1, endColumn: 1 })

		const { onFinishEdit } = this._addToHistory(uri)

		const adding: Omit<CtrlKZone, 'diffareaid'> = {
			type: 'CtrlKZone',
			startLine: startLine,
			endLine: endLine,
			editorId: editor.getId(),
			_URI: uri,
			_removeStylesFns: new Set(),
			_mountInfo: null,
			_linkedStreamingDiffZone: null,
		}
		const ctrlKZone = this._addDiffArea(adding)
		this._refreshStylesAndDiffsInURI(uri)

		onFinishEdit()
		return ctrlKZone.diffareaid
	}

	// _remove means delete and also add to history
	public removeCtrlKZone({ diffareaid }: { diffareaid: number }) {
		const ctrlKZone = this.diffAreaOfId[diffareaid]
		if (!ctrlKZone) return
		if (ctrlKZone.type !== 'CtrlKZone') return

		const uri = ctrlKZone._URI
		const { onFinishEdit } = this._addToHistory(uri)
		this._deleteCtrlKZone(ctrlKZone)
		this._refreshStylesAndDiffsInURI(uri)
		onFinishEdit()
	}







	// the applyDonePromise this returns can reject, and should be caught with .catch
	public async startApplying(opts: StartApplyingOpts): Promise<[URI, Promise<void>] | null> {
		let res: [DiffZone, Promise<void>] | undefined = undefined

		if (opts.from === 'QuickEdit') {
			res = await this._initializeWriteoverStream(opts) // rewrite
		}
		else if (opts.from === 'ClickApply') {
			if (this._settingsService.state.globalSettings.enableFastApply) {
<<<<<<< HEAD
				res = await this._initializeSearchAndReplaceStream(opts) // fast apply
=======
				const numCharsInFile = this._fileLengthOfGivenURI(opts.uri)
				if (numCharsInFile === null) return null
				if (numCharsInFile < 1000) { // slow apply for short files (especially important for empty files)
					res = await this._initializeWriteoverStream(opts)
				}
				else {
					res = await this._initializeSearchAndReplaceStream(opts) // fast apply
				}
>>>>>>> 4c6b3263
			}
			else {
				res = await this._initializeWriteoverStream(opts) // rewrite
			}
		}

		if (!res) return null
		const [diffZone, applyDonePromise] = res
		return [diffZone._URI, applyDonePromise]
	}




	private _findOverlappingDiffArea({ startLine, endLine, uri, filter }: { startLine: number, endLine: number, uri: URI, filter?: (diffArea: DiffArea) => boolean }): DiffArea | null {
		// check if there's overlap with any other diffAreas and return early if there is
		for (const diffareaid of this.diffAreasOfURI[uri.fsPath] || []) {
			const diffArea = this.diffAreaOfId[diffareaid]
			if (!diffArea) continue
			if (!filter?.(diffArea)) continue
			const noOverlap = diffArea.startLine > endLine || diffArea.endLine < startLine
			if (!noOverlap) {
				return diffArea
			}
		}
		return null
	}








	private _startStreamingDiffZone({
		uri,
		startBehavior,
		streamRequestIdRef,
		linkedCtrlKZone,
		onWillUndo,
	}: {
		uri: URI,
		startBehavior: 'accept-conflicts' | 'reject-conflicts' | 'keep-conflicts',
		streamRequestIdRef: { current: string | null },
		linkedCtrlKZone: CtrlKZone | null,
		onWillUndo: () => void,
	}) {
		const { model } = this._voidModelService.getModel(uri)
		if (!model) return
<<<<<<< HEAD

		// treat like full file, unless linkedCtrlKZone was provided in which case use its diff's range



		const startLine = linkedCtrlKZone ? linkedCtrlKZone.startLine : 1
		const endLine = linkedCtrlKZone ? linkedCtrlKZone.endLine : model.getLineCount()
		const range = { startLineNumber: startLine, startColumn: 1, endLineNumber: endLine, endColumn: Number.MAX_SAFE_INTEGER }

		const originalFileStr = model.getValue(EndOfLinePreference.LF)
		let originalCode = model.getValueInRange(range, EndOfLinePreference.LF)


		// add to history as a checkpoint, before we start modifying
		const { onFinishEdit } = this._addToHistory(uri, { onWillUndo })

		// clear diffZones so no conflict
		if (startBehavior === 'keep-conflicts') {
			if (linkedCtrlKZone) {
				// ctrlkzone should never have any conflicts
			}
			else {
				// keep conflict on whole file - to keep conflict, revert the change and use those contents as original, then un-revert the file
				this.acceptOrRejectAllDiffAreas({ uri, removeCtrlKs: true, behavior: 'reject', _addToHistory: false })
				const oldFileStr = model.getValue(EndOfLinePreference.LF) // use this as original code
				this._writeURIText(uri, originalFileStr, 'wholeFileRange', { shouldRealignDiffAreas: true }) // un-revert
				originalCode = oldFileStr
			}

		}
		else if (startBehavior === 'accept-conflicts' || startBehavior === 'reject-conflicts') {
			const behavior = startBehavior === 'accept-conflicts' ? 'accept' : 'reject'
			this.acceptOrRejectAllDiffAreas({ uri, removeCtrlKs: true, behavior, _addToHistory: false })
		}

=======

		// treat like full file, unless linkedCtrlKZone was provided in which case use its diff's range

		const startLine = linkedCtrlKZone ? linkedCtrlKZone.startLine : 1
		const endLine = linkedCtrlKZone ? linkedCtrlKZone.endLine : model.getLineCount()
		const range = { startLineNumber: startLine, startColumn: 1, endLineNumber: endLine, endColumn: Number.MAX_SAFE_INTEGER }

		const originalFileStr = model.getValue(EndOfLinePreference.LF)
		let originalCode = model.getValueInRange(range, EndOfLinePreference.LF)


		// add to history as a checkpoint, before we start modifying
		const { onFinishEdit } = this._addToHistory(uri, { onWillUndo })

		// clear diffZones so no conflict
		if (startBehavior === 'keep-conflicts') {
			if (linkedCtrlKZone) {
				// ctrlkzone should never have any conflicts
			}
			else {
				// keep conflict on whole file - to keep conflict, revert the change and use those contents as original, then un-revert the file
				this.acceptOrRejectAllDiffAreas({ uri, removeCtrlKs: true, behavior: 'reject', _addToHistory: false })
				const oldFileStr = model.getValue(EndOfLinePreference.LF) // use this as original code
				this._writeURIText(uri, originalFileStr, 'wholeFileRange', { shouldRealignDiffAreas: true }) // un-revert
				originalCode = oldFileStr
			}

		}
		else if (startBehavior === 'accept-conflicts' || startBehavior === 'reject-conflicts') {
			const behavior = startBehavior === 'accept-conflicts' ? 'accept' : 'reject'
			this.acceptOrRejectAllDiffAreas({ uri, removeCtrlKs: true, behavior, _addToHistory: false })
		}

>>>>>>> 4c6b3263
		const adding: Omit<DiffZone, 'diffareaid'> = {
			type: 'DiffZone',
			originalCode,
			startLine,
			endLine,
			_URI: uri,
			_streamState: {
				isStreaming: true,
				streamRequestIdRef,
				line: startLine,
			},
			_diffOfId: {}, // added later
			_removeStylesFns: new Set(),
		}

		const diffZone = this._addDiffArea(adding)
		this._onDidChangeStreamingInDiffZone.fire({ uri, diffareaid: diffZone.diffareaid })
		this._onDidAddOrDeleteDiffZones.fire({ uri })

		// a few items related to the ctrlKZone that started streaming this diffZone
		if (linkedCtrlKZone) {
			const ctrlKZone = linkedCtrlKZone
			ctrlKZone._linkedStreamingDiffZone = diffZone.diffareaid
			this._onDidChangeStreamingInCtrlKZone.fire({ uri, diffareaid: ctrlKZone.diffareaid })
		}


		return { diffZone, onFinishEdit }
	}




<<<<<<< HEAD

=======
	private _uriIsStreaming(uri: URI) {
		const diffAreas = this.diffAreasOfURI[uri.fsPath]
		if (!diffAreas) return false
		for (const diffareaid of diffAreas) {
			const diffArea = this.diffAreaOfId[diffareaid]
			if (diffArea?.type !== 'DiffZone') continue
			if (diffArea._streamState.isStreaming) return true
		}
		return false
	}
>>>>>>> 4c6b3263


	private async _initializeWriteoverStream(opts: StartApplyingOpts): Promise<[DiffZone, Promise<void>] | undefined> {

		const { from, } = opts

		let uri: URI
		let startRange: 'fullFile' | [number, number]

		let ctrlKZoneIfQuickEdit: CtrlKZone | null = null

		if (from === 'ClickApply') {
<<<<<<< HEAD
			const uri_ = this._getActiveEditorURI()
=======
			const uri_ = this._uriOfGivenURI(opts.uri)
>>>>>>> 4c6b3263
			if (!uri_) return
			uri = uri_
			startRange = 'fullFile'
		}
		else if (from === 'QuickEdit') {
			const { diffareaid } = opts
			const ctrlKZone = this.diffAreaOfId[diffareaid]
			if (ctrlKZone?.type !== 'CtrlKZone') return
			ctrlKZoneIfQuickEdit = ctrlKZone
			const { startLine: startLine_, endLine: endLine_, _URI } = ctrlKZone
			uri = _URI
			startRange = [startLine_, endLine_]
		}
		else {
			throw new Error(`Void: diff.type not recognized on: ${from}`)
		}

		await this._voidModelService.initializeModel(uri)
		const { model } = this._voidModelService.getModel(uri)
		if (!model) return
<<<<<<< HEAD

		let streamRequestIdRef: { current: string | null } = { current: null } // can use this as a proxy to set the diffArea's stream state requestId

=======

		let streamRequestIdRef: { current: string | null } = { current: null } // can use this as a proxy to set the diffArea's stream state requestId

>>>>>>> 4c6b3263
		// build messages
		const quickEditFIMTags = defaultQuickEditFimTags // TODO can eventually let users customize modelFimTags
		const originalFileCode = model.getValue(EndOfLinePreference.LF)
		const originalCode = startRange === 'fullFile' ? originalFileCode : originalFileCode.split('\n').slice((startRange[0] - 1), (startRange[1] - 1) + 1).join('\n')
		const language = model.getLanguageId()
		let messages: LLMChatMessage[]
		if (from === 'ClickApply') {
			const userContent = rewriteCode_userMessage({ originalCode, applyStr: opts.applyStr, language })
			messages = [
				{ role: 'system', content: rewriteCode_systemMessage, },
				{ role: 'user', content: userContent, }
			]
		}
		else if (from === 'QuickEdit') {
			if (!ctrlKZoneIfQuickEdit) return
			const { _mountInfo } = ctrlKZoneIfQuickEdit
			const instructions = _mountInfo?.textAreaRef.current?.value ?? ''

			const startLine = startRange === 'fullFile' ? 1 : startRange[0]
			const endLine = startRange === 'fullFile' ? model.getLineCount() : startRange[1]
			const { prefix, suffix } = voidPrefixAndSuffix({ fullFileStr: originalFileCode, startLine, endLine })
			const userContent = ctrlKStream_userMessage({ selection: originalCode, instructions: instructions, prefix, suffix, isOllamaFIM: false, fimTags: quickEditFIMTags, language })
			// type: 'messages',
			messages = [
				{ role: 'system', content: ctrlKStream_systemMessage({ quickEditFIMTags: quickEditFIMTags }), },
				{ role: 'user', content: userContent, }
			]
		}
		else { throw new Error(`featureName ${from} is invalid`) }

		// if URI is already streaming, return (should never happen, caller is responsible for checking)
		if (this._uriIsStreaming(uri)) return

		// start diffzone
		const res = this._startStreamingDiffZone({
			uri,
			streamRequestIdRef,
			startBehavior: opts.startBehavior,
			linkedCtrlKZone: ctrlKZoneIfQuickEdit,
			onWillUndo: () => {
				if (streamRequestIdRef.current) {
					this._llmMessageService.abort(streamRequestIdRef.current)
				}
			},

		})
		if (!res) return
		const { diffZone, onFinishEdit, } = res


<<<<<<< HEAD

		// start diffzone
		const res = this._startStreamingDiffZone({
			uri,
			streamRequestIdRef,
			startBehavior: opts.startBehavior,
			linkedCtrlKZone: ctrlKZoneIfQuickEdit,
			onWillUndo: () => {
				if (streamRequestIdRef.current) {
					this._llmMessageService.abort(streamRequestIdRef.current)
				}
			},

		})
		if (!res) return
		const { diffZone, onFinishEdit, } = res


=======
>>>>>>> 4c6b3263
		// helpers
		const onDone = () => {
			console.log('called onDone')
			diffZone._streamState = { isStreaming: false, }
			this._onDidChangeStreamingInDiffZone.fire({ uri, diffareaid: diffZone.diffareaid })

			if (ctrlKZoneIfQuickEdit) {
				const ctrlKZone = ctrlKZoneIfQuickEdit

				ctrlKZone._linkedStreamingDiffZone = null
				this._onDidChangeStreamingInCtrlKZone.fire({ uri, diffareaid: ctrlKZone.diffareaid })
				this._deleteCtrlKZone(ctrlKZone)
			}
			this._refreshStylesAndDiffsInURI(uri)
			onFinishEdit()
		}

		// throws
		const onError = (e: { message: string; fullError: Error | null; }) => {
			this._notifyError(e)
			onDone()
			this._undoHistory(uri)
			throw e.fullError
		}

		const extractText = (fullText: string, recentlyAddedTextLen: number) => {
			if (from === 'QuickEdit') {
				return extractCodeFromFIM({ text: fullText, recentlyAddedTextLen, midTag: quickEditFIMTags.midTag })
			}
			else if (from === 'ClickApply') {
				return extractCodeFromRegular({ text: fullText, recentlyAddedTextLen })
			}
			throw new Error('Void 1')
		}

		// refresh now in case onText takes a while to get 1st message
		this._refreshStylesAndDiffsInURI(uri)

		const latestStreamLocationMutable: StreamLocationMutable = { line: diffZone.startLine, addedSplitYet: false, col: 1, originalCodeStartLine: 1 }

		const featureName: FeatureName = opts.from === 'ClickApply' ? 'Apply' : 'Ctrl+K'
		const modelSelection = this._settingsService.state.modelSelectionOfFeature[featureName]
		const modelSelectionOptions = modelSelection ? this._settingsService.state.optionsOfModelSelection[modelSelection.providerName]?.[modelSelection.modelName] : undefined

		// allowed to throw errors - this is called inside a promise that handles everything
		const runWriteover = async () => {
			let shouldSendAnotherMessage = true
			while (shouldSendAnotherMessage) {
				shouldSendAnotherMessage = false

				let resMessageDonePromise: () => void = () => { }
				const messageDonePromise = new Promise<void>((res_) => { resMessageDonePromise = res_ })

				// state used in onText:
				let fullTextSoFar = '' // so far (INCLUDING ignored suffix)
				let prevIgnoredSuffix = ''
				let aborted = false
				let weAreAborting = false


				streamRequestIdRef.current = this._llmMessageService.sendLLMMessage({
					messagesType: 'chatMessages',
					logging: { loggingName: `Edit (Writeover) - ${from}` },
					messages,
					modelSelection,
					modelSelectionOptions,
					onText: (params) => {
						const { fullText: fullText_ } = params
						const newText_ = fullText_.substring(fullTextSoFar.length, Infinity)

						const newText = prevIgnoredSuffix + newText_ // add the previously ignored suffix because it's no longer the suffix!
						fullTextSoFar += newText // full text, including ```, etc

						const [croppedText, deltaCroppedText, croppedSuffix] = extractText(fullTextSoFar, newText.length)
						const { endLineInLlmTextSoFar } = this._writeStreamedDiffZoneLLMText(uri, originalCode, croppedText, deltaCroppedText, latestStreamLocationMutable)
						diffZone._streamState.line = (diffZone.startLine - 1) + endLineInLlmTextSoFar // change coordinate systems from originalCode to full file

						this._refreshStylesAndDiffsInURI(uri)

						prevIgnoredSuffix = croppedSuffix
					},
					onFinalMessage: (params) => {
						const { fullText } = params
						// console.log('DONE! FULL TEXT\n', extractText(fullText), diffZone.startLine, diffZone.endLine)
						// at the end, re-write whole thing to make sure no sync errors
						const [croppedText, _1, _2] = extractText(fullText, 0)
						this._writeURIText(uri, croppedText,
							{ startLineNumber: diffZone.startLine, startColumn: 1, endLineNumber: diffZone.endLine, endColumn: Number.MAX_SAFE_INTEGER }, // 1-indexed
							{ shouldRealignDiffAreas: true }
						)

						onDone()
						resMessageDonePromise()
					},
					onError: (e) => {
						onError(e)
					},
					onAbort: () => {
						if (weAreAborting) return
						// stop the loop to free up the promise, but don't modify state (already handled by whatever stopped it)
						aborted = true
						resMessageDonePromise()
					},
				})
				// should never happen, just for safety
				if (streamRequestIdRef.current === null) { return }
<<<<<<< HEAD

				await messageDonePromise
				if (aborted) {
					throw new Error(`Edit was interrupted by the user.`)
				}
			} // end while
		} // end writeover

		const applyDonePromise = new Promise<void>((res, rej) => { runWriteover().then(res).catch(rej) })
		return [diffZone, applyDonePromise]
	}
=======
>>>>>>> 4c6b3263

				await messageDonePromise
				if (aborted) {
					throw new Error(`Edit was interrupted by the user.`)
				}
			} // end while
		} // end writeover

		const applyDonePromise = new Promise<void>((res, rej) => { runWriteover().then(res).catch(rej) })
		return [diffZone, applyDonePromise]
	}


<<<<<<< HEAD
	private async _initializeSearchAndReplaceStream(opts: StartApplyingOpts & { from: 'ClickApply' }): Promise<[DiffZone, Promise<void>] | undefined> {
		const { from, applyStr, uri: givenURI, } = opts
		let uri: URI
=======
>>>>>>> 4c6b3263

	_uriOfGivenURI(givenURI: URI | 'current') {
		if (givenURI === 'current') {
			const uri_ = this._getActiveEditorURI()
			if (!uri_) return
			return uri_
		}
		return givenURI
	}
	_fileLengthOfGivenURI(givenURI: URI | 'current') {
		const uri = this._uriOfGivenURI(givenURI)
		if (!uri) return null
		const { model } = this._voidModelService.getModel(uri)
		if (!model) return null
		const numCharsInFile = model.getValueLength(EndOfLinePreference.LF)
		return numCharsInFile
	}


<<<<<<< HEAD
		await this._voidModelService.initializeModel(uri)
		const { model } = this._voidModelService.getModel(uri)
		if (!model) return

=======
	private async _initializeSearchAndReplaceStream(opts: StartApplyingOpts & { from: 'ClickApply' }): Promise<[DiffZone, Promise<void>] | undefined> {
		const { from, applyStr, uri: givenURI, } = opts

		const uri = this._uriOfGivenURI(givenURI)
		if (!uri) return

		await this._voidModelService.initializeModel(uri)
		const { model } = this._voidModelService.getModel(uri)
		if (!model) return

>>>>>>> 4c6b3263
		let streamRequestIdRef: { current: string | null } = { current: null } // can use this as a proxy to set the diffArea's stream state requestId


		// build messages - ask LLM to generate search/replace block text
		const originalFileCode = model.getValue(EndOfLinePreference.LF)
		const userMessageContent = searchReplace_userMessage({ originalCode: originalFileCode, applyStr: applyStr })
		const messages: LLMChatMessage[] = [
			{ role: 'system', content: searchReplace_systemMessage },
			{ role: 'user', content: userMessageContent },
		]

<<<<<<< HEAD
=======
		// if URI is already streaming, return (should never happen, caller is responsible for checking)
		if (this._uriIsStreaming(uri)) return

>>>>>>> 4c6b3263
		// start diffzone
		const res = this._startStreamingDiffZone({
			uri,
			streamRequestIdRef,
			startBehavior: opts.startBehavior,
			linkedCtrlKZone: null,
			onWillUndo: () => {
				if (streamRequestIdRef.current) {
					this._llmMessageService.abort(streamRequestIdRef.current) // triggers onAbort()
				}
			},
		})
		if (!res) return
		const { diffZone, onFinishEdit } = res


		// helpers
		type SearchReplaceDiffAreaMetadata = {
			originalBounds: [number, number], // 1-indexed
			originalCode: string,
		}
		const convertOriginalRangeToFinalRange = (originalRange: readonly [number, number]): [number, number] => {
			// adjust based on the changes by computing line offset
			const [originalStart, originalEnd] = originalRange
			let lineOffset = 0
			for (const blockDiffArea of addedTrackingZoneOfBlockNum) {
				const {
					startLine, endLine,
					metadata: { originalBounds: [originalStart2, originalEnd2], },
				} = blockDiffArea
				if (originalStart2 >= originalEnd) continue
				const numNewLines = endLine - startLine + 1
				const numOldLines = originalEnd2 - originalStart2 + 1
				lineOffset += numNewLines - numOldLines
			}
			return [originalStart + lineOffset, originalEnd + lineOffset]
		}


		const errContentOfInvalidStr = (str: string & ReturnType<typeof findTextInCode>, blockOrig: string, blockNum: number, blocks: ExtractedSearchReplaceBlock[]) => {

			const descStr = str === `Not found` ?
				`The most recent ORIGINAL code could not be found in the file, so you were interrupted. The text in ORIGINAL must EXACTLY match lines of code. The problematic ORIGINAL code was:\n${JSON.stringify(blockOrig)}`
				: str === `Not unique` ?
					`The most recent ORIGINAL code shows up multiple times in the file, so you were interrupted. You might want to expand the ORIGINAL excerpt so it's unique. The problematic ORIGINAL code was:\n${JSON.stringify(blockOrig)}`
					: ``

			// string of <<<<< ORIGINAL >>>>> REPLACE blocks so far so LLM can understand what it currently has
			// const blocksSoFarStr = blocks.slice(0, blockNum).map(block => `${ORIGINAL}\n${block.orig}\n${DIVIDER}\n${block.final}\n${FINAL}`).join('\n')
			// const soFarStr = blocksSoFarStr ? `These are the Search/Replace blocks that have been applied so far:${tripleTick[0]}\n${blocksSoFarStr}\n${tripleTick[1]}` : ''
			// const continueMsg = soFarStr ? `${soFarStr}Please continue outputting SEARCH/REPLACE blocks starting where this leaves off.` : ''
			// const errMsg = `${descStr}${continueMsg ? `\n${continueMsg}` : ''}`
			const soFarStr = 'All of your previous outputs have been ignored. Please re-output ALL SEARCH/REPLACE blocks starting from the first one, and avoid the error.'
			const errMsg = `${descStr}\n${soFarStr}`
			return errMsg

		}

		const onDone = () => {
			diffZone._streamState = { isStreaming: false, }
			this._onDidChangeStreamingInDiffZone.fire({ uri, diffareaid: diffZone.diffareaid })
			this._refreshStylesAndDiffsInURI(uri)

			// delete the tracking zones
			for (const trackingZone of addedTrackingZoneOfBlockNum)
				this._deleteTrackingZone(trackingZone)

			onFinishEdit()
		}

		const onError = (e: { message: string; fullError: Error | null; }) => {
			this._notifyError(e)
			onDone()
			this._undoHistory(uri)
			throw e.fullError // throw error h
		}

		// refresh now in case onText takes a while to get 1st message
		this._refreshStylesAndDiffsInURI(uri)

		// stream style related - TODO replace these with whatever block we're on initially if already started (if add caching of apply S/R blocks)
		let latestStreamLocationMutable: StreamLocationMutable | null = null
		let shouldUpdateOrigStreamStyle = true
		let oldBlocks: ExtractedSearchReplaceBlock[] = []
		const addedTrackingZoneOfBlockNum: TrackingZone<SearchReplaceDiffAreaMetadata>[] = []
		diffZone._streamState.line = 1

		const featureName: FeatureName = 'Apply'
		const modelSelection = this._settingsService.state.modelSelectionOfFeature[featureName]
		const modelSelectionOptions = modelSelection ? this._settingsService.state.optionsOfModelSelection[modelSelection.providerName]?.[modelSelection.modelName] : undefined

		const N_RETRIES = 5

		// allowed to throw errors - this is called inside a promise that handles everything
		const runSearchReplace = async () => {
			// this generates >>>>>>> ORIGINAL <<<<<<< REPLACE blocks and and simultaneously applies it
			let shouldSendAnotherMessage = true
			let nMessagesSent = 0
			let currStreamingBlockNum = 0
			let aborted = false
			let weAreAborting = false
			while (shouldSendAnotherMessage) {
				shouldSendAnotherMessage = false
				nMessagesSent += 1
				if (nMessagesSent >= N_RETRIES) {
					const e = {
						message: `Tried to Fast Apply ${N_RETRIES} times but failed. This may be related to model intelligence, or it may an edit that's too complex. Please retry or disable Fast Apply.`,
						fullError: null
					}
					onError(e)
					break
				}

				let resMessageDonePromise: () => void = () => { }
				const messageDonePromise = new Promise<void>((res, rej) => { resMessageDonePromise = res })

				streamRequestIdRef.current = this._llmMessageService.sendLLMMessage({
					messagesType: 'chatMessages',
					logging: { loggingName: `Edit (Search/Replace) - ${from}` },
					messages,
					modelSelection,
					modelSelectionOptions,
					onText: (params) => {
						const { fullText } = params
						// blocks are [done done done ... {writingFinal|writingOriginal}]
						//               ^
						//              currStreamingBlockNum

						const blocks = extractSearchReplaceBlocks(fullText)

						for (let blockNum = currStreamingBlockNum; blockNum < blocks.length; blockNum += 1) {
							const block = blocks[blockNum]

							if (block.state === 'writingOriginal') {
								// update stream state to the first line of original if some portion of original has been written
								if (shouldUpdateOrigStreamStyle && block.orig.trim().length >= 20) {
									const startingAtLine = diffZone._streamState.line ?? 1 // dont go backwards if already have a stream line
									const originalRange = findTextInCode(block.orig, originalFileCode, startingAtLine)
									if (typeof originalRange !== 'string') {
										const [startLine, _] = convertOriginalRangeToFinalRange(originalRange)
										diffZone._streamState.line = startLine
										shouldUpdateOrigStreamStyle = false
									}
								}

								// // starting line is at least the number of lines in the generated code minus 1
								// const numLinesInOrig = numLinesOfStr(block.orig)
								// const newLine = Math.max(numLinesInOrig - 1, 1, diffZone._streamState.line ?? 1)
								// if (newLine !== diffZone._streamState.line) {
								// 	diffZone._streamState.line = newLine
								// 	this._refreshStylesAndDiffsInURI(uri)
								// }


								// must be done writing original to move on to writing streamed content
								continue
							}
							shouldUpdateOrigStreamStyle = true


							// if this is the first time we're seeing this block, add it as a diffarea so we can start streaming in it
							if (!(blockNum in addedTrackingZoneOfBlockNum)) {


								const originalBounds = findTextInCode(block.orig, originalFileCode)
								// if error
								if (typeof originalBounds === 'string') {
									console.log('--------------Error finding text in code:')
									console.log('originalFileCode', { originalFileCode })
									console.log('fullText', { fullText })
									console.log('error:', originalBounds)
									console.log('block.orig:', block.orig)
									console.log('---------')
									const content = errContentOfInvalidStr(originalBounds, block.orig, blockNum, blocks)
									messages.push(
										{ role: 'assistant', content: fullText, anthropicReasoning: null }, // latest output
										{ role: 'user', content: content } // user explanation of what's wrong
									)

									// REVERT ALL BLOCKS
									currStreamingBlockNum = 0
									latestStreamLocationMutable = null
									shouldUpdateOrigStreamStyle = true
									oldBlocks = []
									for (const trackingZone of addedTrackingZoneOfBlockNum)
										this._deleteTrackingZone(trackingZone)
									addedTrackingZoneOfBlockNum.splice(0, Infinity)

									this._writeURIText(uri, originalFileCode, 'wholeFileRange', { shouldRealignDiffAreas: true })

									// abort and resolve
									shouldSendAnotherMessage = true
									if (streamRequestIdRef.current) {
										weAreAborting = true
										this._llmMessageService.abort(streamRequestIdRef.current)
										weAreAborting = false
									}
									diffZone._streamState.line = 1
									resMessageDonePromise()
									this._refreshStylesAndDiffsInURI(uri)
									return
								}

								console.log('---------adding-------')
								console.log('CURRENT TEXT!!!', { current: model?.getValue() })
								console.log('block', deepClone(block))
								console.log('origBounds', originalBounds)


								const [startLine, endLine] = convertOriginalRangeToFinalRange(originalBounds)
								console.log('start end', startLine, endLine)

								// otherwise if no error, add the position as a diffarea
								const adding: Omit<TrackingZone<SearchReplaceDiffAreaMetadata>, 'diffareaid'> = {
									type: 'TrackingZone',
									startLine: startLine,
									endLine: endLine,
									_URI: uri,
									metadata: {
										originalBounds: [...originalBounds],
										originalCode: block.orig,
									},
								}
								const trackingZone = this._addDiffArea(adding)
								addedTrackingZoneOfBlockNum.push(trackingZone)
								latestStreamLocationMutable = { line: startLine, addedSplitYet: false, col: 1, originalCodeStartLine: 1 }
							} // end adding diffarea


							// should always be in streaming state here
							if (!diffZone._streamState.isStreaming) {
								console.error('DiffZone was not in streaming state in _initializeSearchAndReplaceStream')
								continue
							}

							// if a block is done, finish it by writing all
							if (block.state === 'done') {
								const { startLine: finalStartLine, endLine: finalEndLine } = addedTrackingZoneOfBlockNum[blockNum]
								this._writeURIText(uri, block.final,
									{ startLineNumber: finalStartLine, startColumn: 1, endLineNumber: finalEndLine, endColumn: Number.MAX_SAFE_INTEGER }, // 1-indexed
									{ shouldRealignDiffAreas: true }
								)
								diffZone._streamState.line = finalEndLine + 1
								currStreamingBlockNum = blockNum + 1
								continue
							}

							// write the added text to the file
							if (!latestStreamLocationMutable) continue
							const oldBlock = oldBlocks[blockNum]
							const oldFinalLen = (oldBlock?.final ?? '').length
							const deltaFinalText = block.final.substring(oldFinalLen, Infinity)

							this._writeStreamedDiffZoneLLMText(uri, block.orig, block.final, deltaFinalText, latestStreamLocationMutable)
							oldBlocks = blocks // oldblocks is only used if writingFinal

							// const { endLine: currentEndLine } = addedTrackingZoneOfBlockNum[blockNum] // would be bad to do this because a lot of the bottom lines might be the same. more accurate to go with latestStreamLocationMutable
							// diffZone._streamState.line = currentEndLine
							diffZone._streamState.line = latestStreamLocationMutable.line

						} // end for

						this._refreshStylesAndDiffsInURI(uri)
					},
					onFinalMessage: async (params) => {
						const { fullText } = params

						console.log('DONE - editCode!', { fullText })

						// 1. wait 500ms and fix lint errors - call lint error workflow
						// (update react state to say "Fixing errors")
						const blocks = extractSearchReplaceBlocks(fullText)

						if (blocks.length === 0) {
							this._notificationService.info(`Void: We ran Apply, but the LLM didn't output any changes.`)
						}
						// writeover the whole file
						let newCode = originalFileCode

						// IMPORTANT - sort by lineNum
						addedTrackingZoneOfBlockNum.sort((a, b) => a.metadata.originalBounds[0] - b.metadata.originalBounds[0])

						const { model } = this._voidModelService.getModel(uri)
						console.log('CURRENT TEXT!!!', { current: model?.getValue() })
						console.log('addedTrackingZoneOfBlockNum', addedTrackingZoneOfBlockNum)
						console.log('blocks', deepClone(blocks))

						for (let blockNum = addedTrackingZoneOfBlockNum.length - 1; blockNum >= 0; blockNum -= 1) {
							const { originalBounds } = addedTrackingZoneOfBlockNum[blockNum].metadata
							const finalCode = blocks[blockNum].final

							if (finalCode === null) continue

							const [originalStart, originalEnd] = originalBounds
							const lines = newCode.split('\n')
							newCode = [
								...lines.slice(0, (originalStart - 1)),
								...finalCode.split('\n'),
								...lines.slice((originalEnd - 1) + 1, Infinity)
							].join('\n')
						}

						this._writeURIText(uri, newCode,
							'wholeFileRange',
							{ shouldRealignDiffAreas: true }
						)

						onDone()
						resMessageDonePromise()
					},
					onError: (e) => {
						onError(e)
					},
					onAbort: () => {
						if (weAreAborting) return
						// stop the loop to free up the promise, but don't modify state (already handled by whatever stopped it)
						aborted = true
						resMessageDonePromise()
					},
				})

				// should never happen, just for safety
				if (streamRequestIdRef.current === null) { break }

				await messageDonePromise
				if (aborted) {
					throw new Error(`Edit was interrupted by the user.`)
				}
			} // end while

		} // end retryLoop

		const applyDonePromise = new Promise<void>((res, rej) => { runSearchReplace().then(res).catch(rej) })
		return [diffZone, applyDonePromise]
	}


	_undoHistory(uri: URI) {
		this._undoRedoService.undo(uri)
	}



	isCtrlKZoneStreaming({ diffareaid }: { diffareaid: number }) {
		const ctrlKZone = this.diffAreaOfId[diffareaid]
		if (!ctrlKZone) return false
		if (ctrlKZone.type !== 'CtrlKZone') return false
		return !!ctrlKZone._linkedStreamingDiffZone
	}


	private _stopIfStreaming(diffZone: DiffZone) {
		const uri = diffZone._URI

		const streamRequestId = diffZone._streamState.streamRequestIdRef?.current
		if (!streamRequestId) return

		this._llmMessageService.abort(streamRequestId)

		diffZone._streamState = { isStreaming: false, }
		this._onDidChangeStreamingInDiffZone.fire({ uri, diffareaid: diffZone.diffareaid })
	}


	// diffareaid of the ctrlKZone (even though the stream state is dictated by the linked diffZone)
	interruptCtrlKStreaming({ diffareaid }: { diffareaid: number }) {
		const ctrlKZone = this.diffAreaOfId[diffareaid]
		if (ctrlKZone?.type !== 'CtrlKZone') return
		if (!ctrlKZone._linkedStreamingDiffZone) return

		const linkedStreamingDiffZone = this.diffAreaOfId[ctrlKZone._linkedStreamingDiffZone]
		if (!linkedStreamingDiffZone) return
		if (linkedStreamingDiffZone.type !== 'DiffZone') return

		this._stopIfStreaming(linkedStreamingDiffZone)
		this._undoHistory(linkedStreamingDiffZone._URI)
	}


	interruptURIStreaming({ uri }: { uri: URI }) {
		// brute force for now is OK
		for (const diffareaid of this.diffAreasOfURI[uri.fsPath] || []) {
			const diffArea = this.diffAreaOfId[diffareaid]
			if (diffArea?.type !== 'DiffZone') continue
			if (!diffArea._streamState.isStreaming) continue
			this._stopIfStreaming(diffArea)
		}
		this._undoHistory(uri)
	}


	// public removeDiffZone(diffZone: DiffZone, behavior: 'reject' | 'accept') {
	// 	const uri = diffZone._URI
	// 	const { onFinishEdit } = this._addToHistory(uri)

	// 	if (behavior === 'reject') this._revertAndDeleteDiffZone(diffZone)
	// 	else if (behavior === 'accept') this._deleteDiffZone(diffZone)

	// 	this._refreshStylesAndDiffsInURI(uri)
	// 	onFinishEdit()
	// }

	private _revertDiffZone(diffZone: DiffZone) {
		const uri = diffZone._URI

		const writeText = diffZone.originalCode
		const toRange: IRange = { startLineNumber: diffZone.startLine, startColumn: 1, endLineNumber: diffZone.endLine, endColumn: Number.MAX_SAFE_INTEGER }
		this._writeURIText(uri, writeText, toRange, { shouldRealignDiffAreas: true })
	}


	// remove a batch of diffareas all at once (and handle accept/reject of their diffs)
	public acceptOrRejectAllDiffAreas: IEditCodeService['acceptOrRejectAllDiffAreas'] = async ({ uri, behavior, removeCtrlKs, _addToHistory }) => {

		const diffareaids = this.diffAreasOfURI[uri.fsPath]
		if ((diffareaids?.size ?? 0) === 0) return // do nothing

		const { onFinishEdit } = _addToHistory === false ? { onFinishEdit: () => { } } : this._addToHistory(uri)

		for (const diffareaid of diffareaids ?? []) {
			const diffArea = this.diffAreaOfId[diffareaid]
			if (!diffArea) continue

			if (diffArea.type === 'DiffZone') {
				if (behavior === 'reject') {
					this._revertDiffZone(diffArea)
					this._deleteDiffZone(diffArea)
				}
				else if (behavior === 'accept') this._deleteDiffZone(diffArea)
			}
			else if (diffArea.type === 'CtrlKZone' && removeCtrlKs) {
				this._deleteCtrlKZone(diffArea)
			}
		}

		this._refreshStylesAndDiffsInURI(uri)
		onFinishEdit()
	}



	// called on void.acceptDiff
	public async acceptDiff({ diffid }: { diffid: number }) {

		// TODO could use an ITextModelto do this instead, would be much simpler

		const diff = this.diffOfId[diffid]
		if (!diff) return

		const { diffareaid } = diff
		const diffArea = this.diffAreaOfId[diffareaid]
		if (!diffArea) return

		if (diffArea.type !== 'DiffZone') return

		const uri = diffArea._URI

		// add to history
		const { onFinishEdit } = this._addToHistory(uri)

		const originalLines = diffArea.originalCode.split('\n')
		let newOriginalCode: string

		if (diff.type === 'deletion') {
			newOriginalCode = [
				...originalLines.slice(0, (diff.originalStartLine - 1)), // everything before startLine
				// <-- deletion has nothing here
				...originalLines.slice((diff.originalEndLine - 1) + 1, Infinity) // everything after endLine
			].join('\n')
		}
		else if (diff.type === 'insertion') {
			newOriginalCode = [
				...originalLines.slice(0, (diff.originalStartLine - 1)), // everything before startLine
				diff.code, // code
				...originalLines.slice((diff.originalStartLine - 1), Infinity) // startLine (inclusive) and on (no +1)
			].join('\n')
		}
		else if (diff.type === 'edit') {
			newOriginalCode = [
				...originalLines.slice(0, (diff.originalStartLine - 1)), // everything before startLine
				diff.code, // code
				...originalLines.slice((diff.originalEndLine - 1) + 1, Infinity) // everything after endLine
			].join('\n')
		}
		else {
			throw new Error(`Void error: ${diff}.type not recognized`)
		}

		// console.log('DIFF', diff)
		// console.log('DIFFAREA', diffArea)
		// console.log('ORIGINAL', diffArea.originalCode)
		// console.log('new original Code', newOriginalCode)

		// update code now accepted as original
		diffArea.originalCode = newOriginalCode

		// delete the diff
		this._deleteDiff(diff)

		// diffArea should be removed if it has no more diffs in it
		if (Object.keys(diffArea._diffOfId).length === 0) {
			this._deleteDiffZone(diffArea)
		}

		this._refreshStylesAndDiffsInURI(uri)

		onFinishEdit()

	}



	// called on void.rejectDiff
	public async rejectDiff({ diffid }: { diffid: number }) {

		const diff = this.diffOfId[diffid]
		if (!diff) return

		const { diffareaid } = diff
		const diffArea = this.diffAreaOfId[diffareaid]
		if (!diffArea) return

		if (diffArea.type !== 'DiffZone') return

		const uri = diffArea._URI

		// add to history
		const { onFinishEdit } = this._addToHistory(uri)

		let writeText: string
		let toRange: IRange

		// if it was a deletion, need to re-insert
		// (this image applies to writeText and toRange, not newOriginalCode)
		//  A
		// |B   <-- deleted here, diff.startLine == diff.endLine
		//  C
		if (diff.type === 'deletion') {
			// if startLine is out of bounds (deleted lines past the diffarea), applyEdit will do a weird rounding thing, to account for that we apply the edit the line before
			if (diff.startLine - 1 === diffArea.endLine) {
				writeText = '\n' + diff.originalCode
				toRange = { startLineNumber: diff.startLine - 1, startColumn: Number.MAX_SAFE_INTEGER, endLineNumber: diff.startLine - 1, endColumn: Number.MAX_SAFE_INTEGER }
			}
			else {
				writeText = diff.originalCode + '\n'
				toRange = { startLineNumber: diff.startLine, startColumn: 1, endLineNumber: diff.startLine, endColumn: 1 }
			}
		}
		// if it was an insertion, need to delete all the lines
		// (this image applies to writeText and toRange, not newOriginalCode)
		// |A   <-- startLine
		//  B|  <-- endLine (we want to delete this whole line)
		//  C
		else if (diff.type === 'insertion') {
			// console.log('REJECTING:', diff)
			// handle the case where the insertion was a newline at end of diffarea (applying to the next line doesnt work because it doesnt exist, vscode just doesnt delete the correct # of newlines)
			if (diff.endLine === diffArea.endLine) {
				// delete the line before instead of after
				writeText = ''
				toRange = { startLineNumber: diff.startLine - 1, startColumn: Number.MAX_SAFE_INTEGER, endLineNumber: diff.endLine, endColumn: 1 } // 1-indexed
			}
			else {
				writeText = ''
				toRange = { startLineNumber: diff.startLine, startColumn: 1, endLineNumber: diff.endLine + 1, endColumn: 1 } // 1-indexed
			}

		}
		// if it was an edit, just edit the range
		// (this image applies to writeText and toRange, not newOriginalCode)
		// |A    <-- startLine
		//  B|   <-- endLine (just swap out these lines for the originalCode)
		//  C
		else if (diff.type === 'edit') {
			writeText = diff.originalCode
			toRange = { startLineNumber: diff.startLine, startColumn: 1, endLineNumber: diff.endLine, endColumn: Number.MAX_SAFE_INTEGER } // 1-indexed
		}
		else {
			throw new Error(`Void error: ${diff}.type not recognized`)
		}

		// update the file
		this._writeURIText(uri, writeText, toRange, { shouldRealignDiffAreas: true })

		// originalCode does not change!

		// delete the diff
		this._deleteDiff(diff)

		// diffArea should be removed if it has no more diffs in it
		if (Object.keys(diffArea._diffOfId).length === 0) {
			this._deleteDiffZone(diffArea)
		}

		this._refreshStylesAndDiffsInURI(uri)

		onFinishEdit()

	}

}
<<<<<<< HEAD
=======

registerSingleton(IEditCodeService, EditCodeService, InstantiationType.Eager);

>>>>>>> 4c6b3263

registerSingleton(IEditCodeService, EditCodeService, InstantiationType.Eager);






<<<<<<< HEAD


=======
>>>>>>> 4c6b3263
class AcceptRejectInlineWidget extends Widget implements IOverlayWidget {

	public getId() { return this.ID }
	public getDomNode() { return this._domNode; }
	public getPosition() { return null }

	private readonly _domNode: HTMLElement;
	private readonly editor
	private readonly ID
	private readonly startLine

	constructor({ editor, onAccept, onReject, diffid, startLine, offsetLines }: { editor: ICodeEditor; onAccept: () => void; onReject: () => void; diffid: string, startLine: number, offsetLines: number }) {
		super()


		this.ID = editor.getModel()?.uri.fsPath + diffid;
		this.editor = editor;
		this.startLine = startLine;

		const lineHeight = editor.getOption(EditorOption.lineHeight);

		// Create container div with buttons
		const { acceptButton, rejectButton, buttons } = dom.h('div@buttons', [
			dom.h('button@acceptButton', []),
			dom.h('button@rejectButton', [])
		]);

		// Style the container
		buttons.style.display = 'flex';
		buttons.style.position = 'absolute';
		buttons.style.gap = '4px';
		buttons.style.paddingRight = '4px';
		buttons.style.zIndex = '1';
		buttons.style.transform = `translateY(${offsetLines * lineHeight}px)`;


		// Style accept button
		acceptButton.onclick = onAccept;
		acceptButton.textContent = 'Accept';
		acceptButton.style.backgroundColor = acceptBg;
		acceptButton.style.border = acceptBorder;
		acceptButton.style.color = buttonTextColor;
		acceptButton.style.fontSize = buttonFontSize;
		acceptButton.style.borderTop = 'none';
		acceptButton.style.padding = '1px 4px';
		acceptButton.style.borderBottomLeftRadius = '6px';
		acceptButton.style.borderBottomRightRadius = '6px';
		acceptButton.style.borderTopLeftRadius = '0';
		acceptButton.style.borderTopRightRadius = '0';
		acceptButton.style.cursor = 'pointer';
		acceptButton.style.height = '100%';
		acceptButton.style.boxShadow = '0 2px 3px rgba(0,0,0,0.2)';

		// Style reject button
		rejectButton.onclick = onReject;
		rejectButton.textContent = 'Reject';
		rejectButton.style.backgroundColor = rejectBg;
		rejectButton.style.border = rejectBorder;
		rejectButton.style.color = buttonTextColor;
		rejectButton.style.fontSize = buttonFontSize;
		rejectButton.style.borderTop = 'none';
		rejectButton.style.padding = '1px 4px';
		rejectButton.style.borderBottomLeftRadius = '6px';
		rejectButton.style.borderBottomRightRadius = '6px';
		rejectButton.style.borderTopLeftRadius = '0';
		rejectButton.style.borderTopRightRadius = '0';
		rejectButton.style.cursor = 'pointer';
		rejectButton.style.height = '100%';
		rejectButton.style.boxShadow = '0 2px 3px rgba(0,0,0,0.2)';



		this._domNode = buttons;

		const updateTop = () => {
			const topPx = editor.getTopForLineNumber(this.startLine) - editor.getScrollTop()
			this._domNode.style.top = `${topPx}px`
		}
		const updateLeft = () => {
			const layoutInfo = editor.getLayoutInfo();
			const minimapWidth = layoutInfo.minimap.minimapWidth;
			const verticalScrollbarWidth = layoutInfo.verticalScrollbarWidth;
			const buttonWidth = this._domNode.offsetWidth;

			const leftPx = layoutInfo.width - minimapWidth - verticalScrollbarWidth - buttonWidth;
			this._domNode.style.left = `${leftPx}px`;
		}

		// Mount first, then update positions
		editor.addOverlayWidget(this);


		updateTop()
		updateLeft()

		this._register(editor.onDidScrollChange(e => { updateTop() }))
		this._register(editor.onDidChangeModelContent(e => { updateTop() }))
		this._register(editor.onDidLayoutChange(e => { updateTop(); updateLeft() }))

		// mount this widget

		editor.addOverlayWidget(this);
		// console.log('created elt', this._domNode)
	}

	public override dispose(): void {
		this.editor.removeOverlayWidget(this)
		super.dispose()
	}

}




<|MERGE_RESOLUTION|>--- conflicted
+++ resolved
@@ -692,7 +692,6 @@
 			this._refreshStylesAndDiffsInURI(uri) // at the end of a write, we still expect to refresh all styles. e.g. sometimes we expect to restore all the decorations even if no edits were made when _writeText is used
 			return
 		}
-<<<<<<< HEAD
 
 		const range: IRange = range_ === 'wholeFileRange' ?
 			{ startLineNumber: 1, startColumn: 1, endLineNumber: model.getLineCount(), endColumn: Number.MAX_SAFE_INTEGER } // whole file
@@ -707,22 +706,6 @@
 
 		const uriStr = model.getValue(EndOfLinePreference.LF)
 
-=======
-
-		const range: IRange = range_ === 'wholeFileRange' ?
-			{ startLineNumber: 1, startColumn: 1, endLineNumber: model.getLineCount(), endColumn: Number.MAX_SAFE_INTEGER } // whole file
-			: range_
-
-		// realign is 100% independent from written text (diffareas are nonphysical), can do this first
-		if (shouldRealignDiffAreas) {
-			const newText = text
-			const oldRange = range
-			this._realignAllDiffAreasLines(uri, newText, oldRange)
-		}
-
-		const uriStr = model.getValue(EndOfLinePreference.LF)
-
->>>>>>> 4c6b3263
 		// heuristic check
 		const dontNeedToWrite = uriStr === text
 		if (dontNeedToWrite) {
@@ -1189,9 +1172,6 @@
 		}
 		else if (opts.from === 'ClickApply') {
 			if (this._settingsService.state.globalSettings.enableFastApply) {
-<<<<<<< HEAD
-				res = await this._initializeSearchAndReplaceStream(opts) // fast apply
-=======
 				const numCharsInFile = this._fileLengthOfGivenURI(opts.uri)
 				if (numCharsInFile === null) return null
 				if (numCharsInFile < 1000) { // slow apply for short files (especially important for empty files)
@@ -1200,7 +1180,6 @@
 				else {
 					res = await this._initializeSearchAndReplaceStream(opts) // fast apply
 				}
->>>>>>> 4c6b3263
 			}
 			else {
 				res = await this._initializeWriteoverStream(opts) // rewrite
@@ -1251,11 +1230,8 @@
 	}) {
 		const { model } = this._voidModelService.getModel(uri)
 		if (!model) return
-<<<<<<< HEAD
 
 		// treat like full file, unless linkedCtrlKZone was provided in which case use its diff's range
-
-
 
 		const startLine = linkedCtrlKZone ? linkedCtrlKZone.startLine : 1
 		const endLine = linkedCtrlKZone ? linkedCtrlKZone.endLine : model.getLineCount()
@@ -1287,41 +1263,6 @@
 			this.acceptOrRejectAllDiffAreas({ uri, removeCtrlKs: true, behavior, _addToHistory: false })
 		}
 
-=======
-
-		// treat like full file, unless linkedCtrlKZone was provided in which case use its diff's range
-
-		const startLine = linkedCtrlKZone ? linkedCtrlKZone.startLine : 1
-		const endLine = linkedCtrlKZone ? linkedCtrlKZone.endLine : model.getLineCount()
-		const range = { startLineNumber: startLine, startColumn: 1, endLineNumber: endLine, endColumn: Number.MAX_SAFE_INTEGER }
-
-		const originalFileStr = model.getValue(EndOfLinePreference.LF)
-		let originalCode = model.getValueInRange(range, EndOfLinePreference.LF)
-
-
-		// add to history as a checkpoint, before we start modifying
-		const { onFinishEdit } = this._addToHistory(uri, { onWillUndo })
-
-		// clear diffZones so no conflict
-		if (startBehavior === 'keep-conflicts') {
-			if (linkedCtrlKZone) {
-				// ctrlkzone should never have any conflicts
-			}
-			else {
-				// keep conflict on whole file - to keep conflict, revert the change and use those contents as original, then un-revert the file
-				this.acceptOrRejectAllDiffAreas({ uri, removeCtrlKs: true, behavior: 'reject', _addToHistory: false })
-				const oldFileStr = model.getValue(EndOfLinePreference.LF) // use this as original code
-				this._writeURIText(uri, originalFileStr, 'wholeFileRange', { shouldRealignDiffAreas: true }) // un-revert
-				originalCode = oldFileStr
-			}
-
-		}
-		else if (startBehavior === 'accept-conflicts' || startBehavior === 'reject-conflicts') {
-			const behavior = startBehavior === 'accept-conflicts' ? 'accept' : 'reject'
-			this.acceptOrRejectAllDiffAreas({ uri, removeCtrlKs: true, behavior, _addToHistory: false })
-		}
-
->>>>>>> 4c6b3263
 		const adding: Omit<DiffZone, 'diffareaid'> = {
 			type: 'DiffZone',
 			originalCode,
@@ -1355,9 +1296,6 @@
 
 
 
-<<<<<<< HEAD
-
-=======
 	private _uriIsStreaming(uri: URI) {
 		const diffAreas = this.diffAreasOfURI[uri.fsPath]
 		if (!diffAreas) return false
@@ -1368,7 +1306,6 @@
 		}
 		return false
 	}
->>>>>>> 4c6b3263
 
 
 	private async _initializeWriteoverStream(opts: StartApplyingOpts): Promise<[DiffZone, Promise<void>] | undefined> {
@@ -1381,11 +1318,7 @@
 		let ctrlKZoneIfQuickEdit: CtrlKZone | null = null
 
 		if (from === 'ClickApply') {
-<<<<<<< HEAD
-			const uri_ = this._getActiveEditorURI()
-=======
 			const uri_ = this._uriOfGivenURI(opts.uri)
->>>>>>> 4c6b3263
 			if (!uri_) return
 			uri = uri_
 			startRange = 'fullFile'
@@ -1406,15 +1339,9 @@
 		await this._voidModelService.initializeModel(uri)
 		const { model } = this._voidModelService.getModel(uri)
 		if (!model) return
-<<<<<<< HEAD
 
 		let streamRequestIdRef: { current: string | null } = { current: null } // can use this as a proxy to set the diffArea's stream state requestId
 
-=======
-
-		let streamRequestIdRef: { current: string | null } = { current: null } // can use this as a proxy to set the diffArea's stream state requestId
-
->>>>>>> 4c6b3263
 		// build messages
 		const quickEditFIMTags = defaultQuickEditFimTags // TODO can eventually let users customize modelFimTags
 		const originalFileCode = model.getValue(EndOfLinePreference.LF)
@@ -1465,27 +1392,6 @@
 		const { diffZone, onFinishEdit, } = res
 
 
-<<<<<<< HEAD
-
-		// start diffzone
-		const res = this._startStreamingDiffZone({
-			uri,
-			streamRequestIdRef,
-			startBehavior: opts.startBehavior,
-			linkedCtrlKZone: ctrlKZoneIfQuickEdit,
-			onWillUndo: () => {
-				if (streamRequestIdRef.current) {
-					this._llmMessageService.abort(streamRequestIdRef.current)
-				}
-			},
-
-		})
-		if (!res) return
-		const { diffZone, onFinishEdit, } = res
-
-
-=======
->>>>>>> 4c6b3263
 		// helpers
 		const onDone = () => {
 			console.log('called onDone')
@@ -1592,7 +1498,6 @@
 				})
 				// should never happen, just for safety
 				if (streamRequestIdRef.current === null) { return }
-<<<<<<< HEAD
 
 				await messageDonePromise
 				if (aborted) {
@@ -1604,27 +1509,8 @@
 		const applyDonePromise = new Promise<void>((res, rej) => { runWriteover().then(res).catch(rej) })
 		return [diffZone, applyDonePromise]
 	}
-=======
->>>>>>> 4c6b3263
-
-				await messageDonePromise
-				if (aborted) {
-					throw new Error(`Edit was interrupted by the user.`)
-				}
-			} // end while
-		} // end writeover
-
-		const applyDonePromise = new Promise<void>((res, rej) => { runWriteover().then(res).catch(rej) })
-		return [diffZone, applyDonePromise]
-	}
-
-
-<<<<<<< HEAD
-	private async _initializeSearchAndReplaceStream(opts: StartApplyingOpts & { from: 'ClickApply' }): Promise<[DiffZone, Promise<void>] | undefined> {
-		const { from, applyStr, uri: givenURI, } = opts
-		let uri: URI
-=======
->>>>>>> 4c6b3263
+
+
 
 	_uriOfGivenURI(givenURI: URI | 'current') {
 		if (givenURI === 'current') {
@@ -1644,23 +1530,16 @@
 	}
 
 
-<<<<<<< HEAD
+	private async _initializeSearchAndReplaceStream(opts: StartApplyingOpts & { from: 'ClickApply' }): Promise<[DiffZone, Promise<void>] | undefined> {
+		const { from, applyStr, uri: givenURI, } = opts
+
+		const uri = this._uriOfGivenURI(givenURI)
+		if (!uri) return
+
 		await this._voidModelService.initializeModel(uri)
 		const { model } = this._voidModelService.getModel(uri)
 		if (!model) return
 
-=======
-	private async _initializeSearchAndReplaceStream(opts: StartApplyingOpts & { from: 'ClickApply' }): Promise<[DiffZone, Promise<void>] | undefined> {
-		const { from, applyStr, uri: givenURI, } = opts
-
-		const uri = this._uriOfGivenURI(givenURI)
-		if (!uri) return
-
-		await this._voidModelService.initializeModel(uri)
-		const { model } = this._voidModelService.getModel(uri)
-		if (!model) return
-
->>>>>>> 4c6b3263
 		let streamRequestIdRef: { current: string | null } = { current: null } // can use this as a proxy to set the diffArea's stream state requestId
 
 
@@ -1672,12 +1551,9 @@
 			{ role: 'user', content: userMessageContent },
 		]
 
-<<<<<<< HEAD
-=======
 		// if URI is already streaming, return (should never happen, caller is responsible for checking)
 		if (this._uriIsStreaming(uri)) return
 
->>>>>>> 4c6b3263
 		// start diffzone
 		const res = this._startStreamingDiffZone({
 			uri,
@@ -2278,25 +2154,16 @@
 	}
 
 }
-<<<<<<< HEAD
-=======
 
 registerSingleton(IEditCodeService, EditCodeService, InstantiationType.Eager);
 
->>>>>>> 4c6b3263
-
-registerSingleton(IEditCodeService, EditCodeService, InstantiationType.Eager);
-
-
-
-
-
-
-<<<<<<< HEAD
-
-
-=======
->>>>>>> 4c6b3263
+
+
+
+
+
+
+
 class AcceptRejectInlineWidget extends Widget implements IOverlayWidget {
 
 	public getId() { return this.ID }
