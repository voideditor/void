/*--------------------------------------------------------------------------------------
 *  Copyright 2025 Glass Devtools, Inc. All rights reserved.
 *  Licensed under the Apache License, Version 2.0. See LICENSE.txt for more information.
 *--------------------------------------------------------------------------------------*/

import React, { ButtonHTMLAttributes, FormEvent, FormHTMLAttributes, Fragment, KeyboardEvent, useCallback, useEffect, useMemo, useRef, useState } from 'react';


import { useAccessor, useChatThreadsState, useChatThreadsStreamState, useSettingsState, useActiveURI, useCommandBarState, useFullChatThreadsStreamState } from '../util/services.js';
import { ScrollType } from '../../../../../../../editor/common/editorCommon.js';

import { ChatMarkdownRender, ChatMessageLocation, getApplyBoxId } from '../markdown/ChatMarkdownRender.js';
import { URI } from '../../../../../../../base/common/uri.js';
import { IDisposable } from '../../../../../../../base/common/lifecycle.js';
import { ErrorDisplay } from './ErrorDisplay.js';
import { BlockCode, TextAreaFns, VoidCustomDropdownBox, VoidInputBox2, VoidSlider, VoidSwitch, VoidDiffEditor } from '../util/inputs.js';
import { ModelDropdown, } from '../void-settings-tsx/ModelDropdown.js';
import { PastThreadsList } from './SidebarThreadSelector.js';
import { VOID_CTRL_L_ACTION_ID } from '../../../actionIDs.js';
import { VOID_OPEN_SETTINGS_ACTION_ID } from '../../../voidSettingsPane.js';
import { ChatMode, displayInfoOfProviderName, FeatureName, isFeatureNameDisabled } from '../../../../../../../workbench/contrib/void/common/voidSettingsTypes.js';
import { ICommandService } from '../../../../../../../platform/commands/common/commands.js';
import { WarningBox } from '../void-settings-tsx/WarningBox.js';
import { getModelCapabilities, getIsReasoningEnabledState } from '../../../../common/modelCapabilities.js';
import { AlertTriangle, File, Ban, Check, ChevronRight, Dot, FileIcon, Pencil, Undo, Undo2, X, Flag, Copy as CopyIcon, Info, CirclePlus, Ellipsis, CircleEllipsis, Folder, ALargeSmall, TypeOutline, Text } from 'lucide-react';
import { ChatMessage, CheckpointEntry, StagingSelectionItem, ToolMessage } from '../../../../common/chatThreadServiceTypes.js';
import { approvalTypeOfBuiltinToolName, BuiltinToolCallParams, BuiltinToolName, ToolName, LintErrorItem, ToolApprovalType, toolApprovalTypes } from '../../../../common/toolsServiceTypes.js';
import { CopyButton, EditToolAcceptRejectButtonsHTML, IconShell1, JumpToFileButton, JumpToTerminalButton, StatusIndicator, StatusIndicatorForApplyButton, useApplyStreamState, useEditToolStreamState } from '../markdown/ApplyBlockHoverButtons.js';
import { IsRunningType } from '../../../chatThreadService.js';
import { acceptAllBg, acceptBorder, buttonFontSize, buttonTextColor, rejectAllBg, rejectBg, rejectBorder } from '../../../../common/helpers/colors.js';
import { builtinToolNames, isABuiltinToolName, MAX_FILE_CHARS_PAGE, MAX_TERMINAL_INACTIVE_TIME } from '../../../../common/prompt/prompts.js';
import { RawToolCallObj } from '../../../../common/sendLLMMessageTypes.js';
import ErrorBoundary from './ErrorBoundary.js';
import { ToolApprovalTypeSwitch } from '../void-settings-tsx/Settings.js';

import { persistentTerminalNameOfId } from '../../../terminalToolService.js';



export const IconX = ({ size, className = '', ...props }: { size: number, className?: string } & React.SVGProps<SVGSVGElement>) => {
	return (
		<svg
			xmlns='http://www.w3.org/2000/svg'
			width={size}
			height={size}
			viewBox='0 0 24 24'
			fill='none'
			stroke='currentColor'
			className={className}
			{...props}
		>
			<path
				strokeLinecap='round'
				strokeLinejoin='round'
				d='M6 18 18 6M6 6l12 12'
			/>
		</svg>
	);
};

const IconArrowUp = ({ size, className = '' }: { size: number, className?: string }) => {
	return (
		<svg
			width={size}
			height={size}
			className={className}
			viewBox="0 0 20 20"
			fill="none"
			xmlns="http://www.w3.org/2000/svg"
		>
			<path
				fill="black"
				fillRule="evenodd"
				clipRule="evenodd"
				d="M5.293 9.707a1 1 0 010-1.414l4-4a1 1 0 011.414 0l4 4a1 1 0 01-1.414 1.414L11 7.414V15a1 1 0 11-2 0V7.414L6.707 9.707a1 1 0 01-1.414 0z"
			></path>
		</svg>
	);
};


const IconSquare = ({ size, className = '' }: { size: number, className?: string }) => {
	return (
		<svg
			className={className}
			stroke="black"
			fill="black"
			strokeWidth="0"
			viewBox="0 0 24 24"
			width={size}
			height={size}
			xmlns="http://www.w3.org/2000/svg"
		>
			<rect x="2" y="2" width="20" height="20" rx="4" ry="4" />
		</svg>
	);
};


export const IconWarning = ({ size, className = '' }: { size: number, className?: string }) => {
	return (
		<svg
			className={className}
			stroke="currentColor"
			fill="currentColor"
			strokeWidth="0"
			viewBox="0 0 16 16"
			width={size}
			height={size}
			xmlns="http://www.w3.org/2000/svg"
		>
			<path
				fillRule="evenodd"
				clipRule="evenodd"
				d="M7.56 1h.88l6.54 12.26-.44.74H1.44L1 13.26 7.56 1zM8 2.28L2.28 13H13.7L8 2.28zM8.625 12v-1h-1.25v1h1.25zm-1.25-2V6h1.25v4h-1.25z"
			/>
		</svg>
	);
};


export const IconLoading = ({ className = '' }: { className?: string }) => {

	const [loadingText, setLoadingText] = useState('.');

	useEffect(() => {
		let intervalId;

		// Function to handle the animation
		const toggleLoadingText = () => {
			if (loadingText === '...') {
				setLoadingText('.');
			} else {
				setLoadingText(loadingText + '.');
			}
		};

		// Start the animation loop
		intervalId = setInterval(toggleLoadingText, 300);

		// Cleanup function to clear the interval when component unmounts
		return () => clearInterval(intervalId);
	}, [loadingText, setLoadingText]);

	return <div className={`${className}`}>{loadingText}</div>;

}



// SLIDER ONLY:
const ReasoningOptionSlider = ({ featureName }: { featureName: FeatureName }) => {
	const accessor = useAccessor()

	const voidSettingsService = accessor.get('IVoidSettingsService')
	const voidSettingsState = useSettingsState()

	const modelSelection = voidSettingsState.modelSelectionOfFeature[featureName]
	const overridesOfModel = voidSettingsState.overridesOfModel

	if (!modelSelection) return null

	const { modelName, providerName } = modelSelection
	const { reasoningCapabilities } = getModelCapabilities(providerName, modelName, overridesOfModel)
	const { canTurnOffReasoning, reasoningSlider: reasoningBudgetSlider } = reasoningCapabilities || {}

	const modelSelectionOptions = voidSettingsState.optionsOfModelSelection[featureName][providerName]?.[modelName]
	const isReasoningEnabled = getIsReasoningEnabledState(featureName, providerName, modelName, modelSelectionOptions, overridesOfModel)

	if (canTurnOffReasoning && !reasoningBudgetSlider) { // if it's just a on/off toggle without a power slider
		return <div className='flex items-center gap-x-2'>
			<span className='text-void-fg-3 text-xs pointer-events-none inline-block w-10 pr-1'>Thinking</span>
			<VoidSwitch
				size='xxs'
				value={isReasoningEnabled}
				onChange={(newVal) => {
					const isOff = canTurnOffReasoning && !newVal
					voidSettingsService.setOptionsOfModelSelection(featureName, modelSelection.providerName, modelSelection.modelName, { reasoningEnabled: !isOff })
				}}
			/>
		</div>
	}

	if (reasoningBudgetSlider?.type === 'budget_slider') { // if it's a slider
		const { min: min_, max, default: defaultVal } = reasoningBudgetSlider

		const nSteps = 8 // only used in calculating stepSize, stepSize is what actually matters
		const stepSize = Math.round((max - min_) / nSteps)

		const valueIfOff = min_ - stepSize
		const min = canTurnOffReasoning ? valueIfOff : min_
		const value = isReasoningEnabled ? voidSettingsState.optionsOfModelSelection[featureName][modelSelection.providerName]?.[modelSelection.modelName]?.reasoningBudget ?? defaultVal
			: valueIfOff

		return <div className='flex items-center gap-x-2'>
			<span className='text-void-fg-3 text-xs pointer-events-none inline-block w-10 pr-1'>Thinking</span>
			<VoidSlider
				width={50}
				size='xs'
				min={min}
				max={max}
				step={stepSize}
				value={value}
				onChange={(newVal) => {
					const isOff = canTurnOffReasoning && newVal === valueIfOff
					voidSettingsService.setOptionsOfModelSelection(featureName, modelSelection.providerName, modelSelection.modelName, { reasoningEnabled: !isOff, reasoningBudget: newVal })
				}}
			/>
			<span className='text-void-fg-3 text-xs pointer-events-none'>{isReasoningEnabled ? `${value} tokens` : 'Thinking disabled'}</span>
		</div>
	}

	if (reasoningBudgetSlider?.type === 'effort_slider') {

		const { values, default: defaultVal } = reasoningBudgetSlider

		const min = canTurnOffReasoning ? -1 : 0
		const max = values.length - 1

		const currentEffort = voidSettingsState.optionsOfModelSelection[featureName][modelSelection.providerName]?.[modelSelection.modelName]?.reasoningEffort ?? defaultVal
		const valueIfOff = -1
		const value = isReasoningEnabled && currentEffort ? values.indexOf(currentEffort) : valueIfOff

		const currentEffortCapitalized = currentEffort.charAt(0).toUpperCase() + currentEffort.slice(1, Infinity)

		return <div className='flex items-center gap-x-2'>
			<span className='text-void-fg-3 text-xs pointer-events-none inline-block w-10 pr-1'>Thinking</span>
			<VoidSlider
				width={30}
				size='xs'
				min={min}
				max={max}
				step={1}
				value={value}
				onChange={(newVal) => {
					const isOff = canTurnOffReasoning && newVal === valueIfOff
					voidSettingsService.setOptionsOfModelSelection(featureName, modelSelection.providerName, modelSelection.modelName, { reasoningEnabled: !isOff, reasoningEffort: values[newVal] ?? undefined })
				}}
			/>
			<span className='text-void-fg-3 text-xs pointer-events-none'>{isReasoningEnabled ? `${currentEffortCapitalized}` : 'Thinking disabled'}</span>
		</div>
	}

	return null
}



const nameOfChatMode = {
	'normal': 'Chat',
	'gather': 'Gather',
	'agent': 'Agent',
}

const detailOfChatMode = {
	'normal': 'Normal chat',
	'gather': 'Reads files, but can\'t edit',
	'agent': 'Edits files and uses tools',
}


const ChatModeDropdown = ({ className }: { className: string }) => {
	const accessor = useAccessor()

	const voidSettingsService = accessor.get('IVoidSettingsService')
	const settingsState = useSettingsState()

	const options: ChatMode[] = useMemo(() => ['normal', 'gather', 'agent'], [])

	const onChangeOption = useCallback((newVal: ChatMode) => {
		voidSettingsService.setGlobalSetting('chatMode', newVal)
	}, [voidSettingsService])

	return <VoidCustomDropdownBox
		className={className}
		options={options}
		selectedOption={settingsState.globalSettings.chatMode}
		onChangeOption={onChangeOption}
		getOptionDisplayName={(val) => nameOfChatMode[val]}
		getOptionDropdownName={(val) => nameOfChatMode[val]}
		getOptionDropdownDetail={(val) => detailOfChatMode[val]}
		getOptionsEqual={(a, b) => a === b}
	/>

}





interface VoidChatAreaProps {
	// Required
	children: React.ReactNode; // This will be the input component

	// Form controls
	onSubmit: () => void;
	onAbort: () => void;
	isStreaming: boolean;
	isDisabled?: boolean;
	divRef?: React.RefObject<HTMLDivElement | null>;

	// UI customization
	className?: string;
	showModelDropdown?: boolean;
	showSelections?: boolean;
	showProspectiveSelections?: boolean;
	loadingIcon?: React.ReactNode;

	selections?: StagingSelectionItem[]
	setSelections?: (s: StagingSelectionItem[]) => void
	// selections?: any[];
	// onSelectionsChange?: (selections: any[]) => void;

	onClickAnywhere?: () => void;
	// Optional close button
	onClose?: () => void;

	featureName: FeatureName;
}

export const VoidChatArea: React.FC<VoidChatAreaProps> = ({
	children,
	onSubmit,
	onAbort,
	onClose,
	onClickAnywhere,
	divRef,
	isStreaming = false,
	isDisabled = false,
	className = '',
	showModelDropdown = true,
	showSelections = false,
	showProspectiveSelections = false,
	selections,
	setSelections,
	featureName,
	loadingIcon,
}) => {
	return (
		<div
			ref={divRef}
			className={`
				gap-x-1
                flex flex-col p-2 relative input text-left shrink-0
                rounded-md
                bg-void-bg-1
				transition-all duration-200
				border border-void-border-3 focus-within:border-void-border-1 hover:border-void-border-1
				max-h-[80vh] overflow-y-auto
                ${className}
            `}
			onClick={(e) => {
				onClickAnywhere?.()
			}}
		>
			{/* Selections section */}
			{showSelections && selections && setSelections && (
				<SelectedFiles
					type='staging'
					selections={selections}
					setSelections={setSelections}
					showProspectiveSelections={showProspectiveSelections}
				/>
			)}

			{/* Input section */}
			<div className="relative w-full">
				{children}

				{/* Close button (X) if onClose is provided */}
				{onClose && (
					<div className='absolute -top-1 -right-1 cursor-pointer z-1'>
						<IconX
							size={12}
							className="stroke-[2] opacity-80 text-void-fg-3 hover:brightness-95"
							onClick={onClose}
						/>
					</div>
				)}
			</div>

			{/* Bottom row */}
			<div className='flex flex-row justify-between items-end gap-1'>
				{showModelDropdown && (
					<div className='flex flex-col gap-y-1'>
						<ReasoningOptionSlider featureName={featureName} />

						<div className='flex items-center flex-wrap gap-x-2 gap-y-1 text-nowrap '>
							{featureName === 'Chat' && <ChatModeDropdown className='text-xs text-void-fg-3 bg-void-bg-1 border border-void-border-2 rounded py-0.5 px-1' />}
							<ModelDropdown featureName={featureName} className='text-xs text-void-fg-3 bg-void-bg-1 rounded' />
						</div>
					</div>
				)}

				<div className="flex items-center gap-2">

					{isStreaming && loadingIcon}

					{isStreaming ? (
						<ButtonStop onClick={onAbort} />
					) : (
						<ButtonSubmit
							onClick={onSubmit}
							disabled={isDisabled}
						/>
					)}
				</div>

			</div>
		</div>
	);
};




type ButtonProps = ButtonHTMLAttributes<HTMLButtonElement>
const DEFAULT_BUTTON_SIZE = 22;
export const ButtonSubmit = ({ className, disabled, ...props }: ButtonProps & Required<Pick<ButtonProps, 'disabled'>>) => {

	return <button
		type='button'
		className={`rounded-full flex-shrink-0 flex-grow-0 flex items-center justify-center
			${disabled ? 'bg-vscode-disabled-fg cursor-default' : 'bg-white cursor-pointer'}
			${className}
		`}
		// data-tooltip-id='void-tooltip'
		// data-tooltip-content={'Send'}
		// data-tooltip-place='left'
		{...props}
	>
		<IconArrowUp size={DEFAULT_BUTTON_SIZE} className="stroke-[2] p-[2px]" />
	</button>
}

export const ButtonStop = ({ className, ...props }: ButtonHTMLAttributes<HTMLButtonElement>) => {
	return <button
		className={`rounded-full flex-shrink-0 flex-grow-0 cursor-pointer flex items-center justify-center
			bg-white
			${className}
		`}
		type='button'
		{...props}
	>
		<IconSquare size={DEFAULT_BUTTON_SIZE} className="stroke-[3] p-[7px]" />
	</button>
}



const scrollToBottom = (divRef: { current: HTMLElement | null }) => {
	if (divRef.current) {
		divRef.current.scrollTop = divRef.current.scrollHeight;
	}
};



const ScrollToBottomContainer = ({ children, className, style, scrollContainerRef }: { children: React.ReactNode, className?: string, style?: React.CSSProperties, scrollContainerRef: React.MutableRefObject<HTMLDivElement | null> }) => {
	const [isAtBottom, setIsAtBottom] = useState(true); // Start at bottom

	const divRef = scrollContainerRef

	const onScroll = () => {
		const div = divRef.current;
		if (!div) return;

		const isBottom = Math.abs(
			div.scrollHeight - div.clientHeight - div.scrollTop
		) < 4;

		setIsAtBottom(isBottom);
	};

	// When children change (new messages added)
	useEffect(() => {
		if (isAtBottom) {
			scrollToBottom(divRef);
		}
	}, [children, isAtBottom]); // Dependency on children to detect new messages

	// Initial scroll to bottom
	useEffect(() => {
		scrollToBottom(divRef);
	}, []);

	return (
		<div
			ref={divRef}
			onScroll={onScroll}
			className={className}
			style={style}
		>
			{children}
		</div>
	);
};

export const getRelative = (uri: URI, accessor: ReturnType<typeof useAccessor>) => {
	const workspaceContextService = accessor.get('IWorkspaceContextService')
	let path: string
	const isInside = workspaceContextService.isInsideWorkspace(uri)
	if (isInside) {
		const f = workspaceContextService.getWorkspace().folders.find(f => uri.fsPath?.startsWith(f.uri.fsPath))
		if (f) { path = uri.fsPath.replace(f.uri.fsPath, '') }
		else { path = uri.fsPath }
	}
	else {
		path = uri.fsPath
	}
	return path || undefined
}

export const getFolderName = (pathStr: string) => {
	// 'unixify' path
	pathStr = pathStr.replace(/[/\\]+/g, '/') // replace any / or \ or \\ with /
	const parts = pathStr.split('/') // split on /
	// Filter out empty parts (the last element will be empty if path ends with /)
	const nonEmptyParts = parts.filter(part => part.length > 0)
	if (nonEmptyParts.length === 0) return '/' // Root directory
	if (nonEmptyParts.length === 1) return nonEmptyParts[0] + '/' // Only one folder
	// Get the last two parts
	const lastTwo = nonEmptyParts.slice(-2)
	return lastTwo.join('/') + '/'
}

export const getBasename = (pathStr: string, parts: number = 1) => {
	// 'unixify' path
	pathStr = pathStr.replace(/[/\\]+/g, '/') // replace any / or \ or \\ with /
	const allParts = pathStr.split('/') // split on /
	if (allParts.length === 0) return pathStr
	return allParts.slice(-parts).join('/')
}



// Open file utility function
export const voidOpenFileFn = (
	uri: URI,
	accessor: ReturnType<typeof useAccessor>,
	range?: [number, number]
) => {
	const commandService = accessor.get('ICommandService')
	const editorService = accessor.get('ICodeEditorService')

	// Get editor selection from CodeSelection range
	let editorSelection = undefined;

	// If we have a selection, create an editor selection from the range
	if (range) {
		editorSelection = {
			startLineNumber: range[0],
			startColumn: 1,
			endLineNumber: range[1],
			endColumn: Number.MAX_SAFE_INTEGER,
		};
	}

	// open the file
	commandService.executeCommand('vscode.open', uri).then(() => {

		// select the text
		setTimeout(() => {
			if (!editorSelection) return;

			const editor = editorService.getActiveCodeEditor()
			if (!editor) return;

			editor.setSelection(editorSelection)
			editor.revealRange(editorSelection, ScrollType.Immediate)

		}, 50) // needed when document was just opened and needs to initialize

	})

};


export const SelectedFiles = (
	{ type, selections, setSelections, showProspectiveSelections, messageIdx, }:
		| { type: 'past', selections: StagingSelectionItem[]; setSelections?: undefined, showProspectiveSelections?: undefined, messageIdx: number, }
		| { type: 'staging', selections: StagingSelectionItem[]; setSelections: ((newSelections: StagingSelectionItem[]) => void), showProspectiveSelections?: boolean, messageIdx?: number }
) => {

	const accessor = useAccessor()
	const commandService = accessor.get('ICommandService')
	const modelReferenceService = accessor.get('IVoidModelService')




	// state for tracking prospective files
	const { uri: currentURI } = useActiveURI()
	const [recentUris, setRecentUris] = useState<URI[]>([])
	const maxRecentUris = 10
	const maxProspectiveFiles = 3
	useEffect(() => { // handle recent files
		if (!currentURI) return
		setRecentUris(prev => {
			const withoutCurrent = prev.filter(uri => uri.fsPath !== currentURI.fsPath) // remove duplicates
			const withCurrent = [currentURI, ...withoutCurrent]
			return withCurrent.slice(0, maxRecentUris)
		})
	}, [currentURI])
	const [prospectiveSelections, setProspectiveSelections] = useState<StagingSelectionItem[]>([])


	// handle prospective files
	useEffect(() => {
		const computeRecents = async () => {
			const prospectiveURIs = recentUris
				.filter(uri => !selections.find(s => s.type === 'File' && s.uri.fsPath === uri.fsPath))
				.slice(0, maxProspectiveFiles)

			const answer: StagingSelectionItem[] = []
			for (const uri of prospectiveURIs) {
				answer.push({
					type: 'File',
					uri: uri,
					language: (await modelReferenceService.getModelSafe(uri)).model?.getLanguageId() || 'plaintext',
					state: { wasAddedAsCurrentFile: false },
				})
			}
			return answer
		}

		// add a prospective file if type === 'staging' and if the user is in a file, and if the file is not selected yet
		if (type === 'staging' && showProspectiveSelections) {
			computeRecents().then((a) => setProspectiveSelections(a))
		}
		else {
			setProspectiveSelections([])
		}
	}, [recentUris, selections, type, showProspectiveSelections])


	const allSelections = [...selections, ...prospectiveSelections]

	if (allSelections.length === 0) {
		return null
	}

	return (
		<div className='flex items-center flex-wrap text-left relative gap-x-0.5 gap-y-1 pb-0.5'>

			{allSelections.map((selection, i) => {

				const isThisSelectionProspective = i > selections.length - 1

				const thisKey = selection.type === 'CodeSelection' ? selection.type + selection.language + selection.range + selection.state.wasAddedAsCurrentFile + selection.uri.fsPath
					: selection.type === 'File' ? selection.type + selection.language + selection.state.wasAddedAsCurrentFile + selection.uri.fsPath
						: selection.type === 'Folder' ? selection.type + selection.language + selection.state + selection.uri.fsPath
							: i

				const SelectionIcon = (
					selection.type === 'File' ? File
						: selection.type === 'Folder' ? Folder
							: selection.type === 'CodeSelection' ? Text
								: (undefined as never)
				)

				return <div // container for summarybox and code
					key={thisKey}
					className={`flex flex-col space-y-[1px]`}
				>
					{/* summarybox */}
					<div
						className={`
							flex items-center gap-1 relative
							px-1
							w-fit h-fit
							select-none
							text-xs text-nowrap
							border rounded-sm
							${isThisSelectionProspective ? 'bg-void-bg-1 text-void-fg-3 opacity-80' : 'bg-void-bg-1 hover:brightness-95 text-void-fg-1'}
							${isThisSelectionProspective
								? 'border-void-border-2'
								: 'border-void-border-1'
							}
							hover:border-void-border-1
							transition-all duration-150
						`}
						onClick={() => {
							if (type !== 'staging') return; // (never)
							if (isThisSelectionProspective) { // add prospective selection to selections
								setSelections([...selections, selection])
							}
							else if (selection.type === 'File') { // open files
								voidOpenFileFn(selection.uri, accessor);

								const wasAddedAsCurrentFile = selection.state.wasAddedAsCurrentFile
								if (wasAddedAsCurrentFile) {
									// make it so the file is added permanently, not just as the current file
									const newSelection: StagingSelectionItem = { ...selection, state: { ...selection.state, wasAddedAsCurrentFile: false } }
									setSelections([
										...selections.slice(0, i),
										newSelection,
										...selections.slice(i + 1)
									])
								}
							}
							else if (selection.type === 'CodeSelection') {
								voidOpenFileFn(selection.uri, accessor, selection.range);
							}
							else if (selection.type === 'Folder') {
								// TODO!!! reveal in tree
							}
						}}
					>
						{<SelectionIcon size={10} />}

						{ // file name and range
							getBasename(selection.uri.fsPath)
							+ (selection.type === 'CodeSelection' ? ` (${selection.range[0]}-${selection.range[1]})` : '')
						}

						{selection.type === 'File' && selection.state.wasAddedAsCurrentFile && messageIdx === undefined && currentURI?.fsPath === selection.uri.fsPath ?
							<span className={`text-[8px] 'void-opacity-60 text-void-fg-4`}>
								{`(Current File)`}
							</span>
							: null
						}

						{type === 'staging' && !isThisSelectionProspective ? // X button
							<div // box for making it easier to click
								className='cursor-pointer z-1 self-stretch flex items-center justify-center'
								onClick={(e) => {
									e.stopPropagation(); // don't open/close selection
									if (type !== 'staging') return;
									setSelections([...selections.slice(0, i), ...selections.slice(i + 1)])
								}}
							>
								<IconX
									className='stroke-[2]'
									size={10}
								/>
							</div>
							: <></>
						}
					</div>
				</div>

			})}


		</div>

	)
}


type ToolHeaderParams = {
	icon?: React.ReactNode;
	title: React.ReactNode;
	desc1: React.ReactNode;
	desc1OnClick?: () => void;
	desc2?: React.ReactNode;
	isError?: boolean;
	info?: string;
	desc1Info?: string;
	isRejected?: boolean;
	numResults?: number;
	hasNextPage?: boolean;
	children?: React.ReactNode;
	bottomChildren?: React.ReactNode;
	onClick?: () => void;
	desc2OnClick?: () => void;
	isOpen?: boolean;
	className?: string;
}

const ToolHeaderWrapper = ({
	icon,
	title,
	desc1,
	desc1OnClick,
	desc1Info,
	desc2,
	numResults,
	hasNextPage,
	children,
	info,
	bottomChildren,
	isError,
	onClick,
	desc2OnClick,
	isOpen,
	isRejected,
	className, // applies to the main content
}: ToolHeaderParams) => {

	const [isOpen_, setIsOpen] = useState(false);
	const isExpanded = isOpen !== undefined ? isOpen : isOpen_

	const isDropdown = children !== undefined // null ALLOWS dropdown
	const isClickable = !!(isDropdown || onClick)

	const isDesc1Clickable = !!desc1OnClick

	const desc1HTML = <span
		className={`text-void-fg-4 text-xs italic truncate ml-2
			${isDesc1Clickable ? 'cursor-pointer hover:brightness-125 transition-all duration-150' : ''}
		`}
		onClick={desc1OnClick}
		{...desc1Info ? {
			'data-tooltip-id': 'void-tooltip',
			'data-tooltip-content': desc1Info,
			'data-tooltip-place': 'top',
			'data-tooltip-delay-show': 1000,
		} : {}}
	>{desc1}</span>

	return (<div className=''>
		<div className={`w-full border border-void-border-3 rounded px-2 py-1 bg-void-bg-3 overflow-hidden ${className}`}>
			{/* header */}
			<div className={`select-none flex items-center min-h-[24px]`}>
				<div className={`flex items-center w-full gap-x-2 overflow-hidden justify-between ${isRejected ? 'line-through' : ''}`}>
					{/* left */}
					<div // container for if desc1 is clickable
						className='ml-1 flex items-center overflow-hidden'
					>
						{/* title eg "> Edited File" */}
						<div className={`
							flex items-center min-w-0 overflow-hidden grow
							${isClickable ? 'cursor-pointer hover:brightness-125 transition-all duration-150' : ''}
						`}
							onClick={() => {
								if (isDropdown) { setIsOpen(v => !v); }
								if (onClick) { onClick(); }
							}}
						>
							{isDropdown && (<ChevronRight
								className={`
								text-void-fg-3 mr-0.5 h-4 w-4 flex-shrink-0 transition-transform duration-100 ease-[cubic-bezier(0.4,0,0.2,1)]
								${isExpanded ? 'rotate-90' : ''}
							`}
							/>)}
							<span className="text-void-fg-3 flex-shrink-0">{title}</span>

							{!isDesc1Clickable && desc1HTML}
						</div>
						{isDesc1Clickable && desc1HTML}
					</div>

					{/* right */}
					<div className="flex items-center gap-x-2 flex-shrink-0">

						{info && <CircleEllipsis
							className='ml-2 text-void-fg-4 opacity-60 flex-shrink-0'
							size={14}
							data-tooltip-id='void-tooltip'
							data-tooltip-content={info}
							data-tooltip-place='top-end'
						/>}

						{isError && <AlertTriangle
							className='text-void-warning opacity-90 flex-shrink-0'
							size={14}
							data-tooltip-id='void-tooltip'
							data-tooltip-content={'Error running tool'}
							data-tooltip-place='top'
						/>}
						{isRejected && <Ban
							className='text-void-fg-4 opacity-90 flex-shrink-0'
							size={14}
							data-tooltip-id='void-tooltip'
							data-tooltip-content={'Canceled'}
							data-tooltip-place='top'
						/>}
						{desc2 && <span className="text-void-fg-4 text-xs" onClick={desc2OnClick}>
							{desc2}
						</span>}
						{numResults !== undefined && (
							<span className="text-void-fg-4 text-xs ml-auto mr-1">
								{`${numResults}${hasNextPage ? '+' : ''} result${numResults !== 1 ? 's' : ''}`}
							</span>
						)}
					</div>
				</div>
			</div>
			{/* children */}
			{<div
				className={`overflow-hidden transition-all duration-200 ease-in-out ${isExpanded ? 'opacity-100 py-1' : 'max-h-0 opacity-0'}
					text-void-fg-4 rounded-sm overflow-x-auto
				  `}
			//    bg-black bg-opacity-10 border border-void-border-4 border-opacity-50
			>
				{children}
			</div>}
		</div>
		{bottomChildren}
	</div>);
};



const EditTool = ({ toolMessage, threadId, messageIdx, content }: Parameters<ResultWrapper<'edit_file' | 'rewrite_file'>>[0] & { content: string }) => {
	const accessor = useAccessor()
	const isError = false
	const isRejected = toolMessage.type === 'rejected'

	const title = getTitle(toolMessage)

	const { desc1, desc1Info } = toolNameToDesc(toolMessage.name, toolMessage.params, accessor)
	const icon = null

	const { rawParams, params, name } = toolMessage
	const desc1OnClick = () => voidOpenFileFn(params.uri, accessor)
	const componentParams: ToolHeaderParams = { title, desc1, desc1OnClick, desc1Info, isError, icon, isRejected, }


	const editToolType = toolMessage.name === 'edit_file' ? 'diff' : 'rewrite'
	if (toolMessage.type === 'running_now' || toolMessage.type === 'tool_request') {
		componentParams.children = <ToolChildrenWrapper className='bg-void-bg-3'>
			<EditToolChildren
				uri={params.uri}
				code={content}
				type={editToolType}
			/>
		</ToolChildrenWrapper>
		// JumpToFileButton removed in favor of FileLinkText
	}
	else if (toolMessage.type === 'success' || toolMessage.type === 'rejected' || toolMessage.type === 'tool_error') {
		// add apply box
		const applyBoxId = getApplyBoxId({
			threadId: threadId,
			messageIdx: messageIdx,
			tokenIdx: 'N/A',
		})
		componentParams.desc2 = <EditToolHeaderButtons
			applyBoxId={applyBoxId}
			uri={params.uri}
			codeStr={content}
			toolName={name}
			threadId={threadId}
		/>

		// add children
		componentParams.children = <ToolChildrenWrapper className='bg-void-bg-3'>
			<EditToolChildren
				uri={params.uri}
				code={content}
				type={editToolType}
			/>
		</ToolChildrenWrapper>

		if (toolMessage.type === 'success' || toolMessage.type === 'rejected') {
			const { result } = toolMessage
			componentParams.bottomChildren = <BottomChildren title='Lint errors'>
				{result?.lintErrors?.map((error, i) => (
					<div key={i} className='whitespace-nowrap'>Lines {error.startLineNumber}-{error.endLineNumber}: {error.message}</div>
				))}
			</BottomChildren>
		}
		else if (toolMessage.type === 'tool_error') {
			// error
			const { result } = toolMessage
			componentParams.bottomChildren = <BottomChildren title='Error'>
				<CodeChildren>
					{result}
				</CodeChildren>
			</BottomChildren>
		}
	}

	return <ToolHeaderWrapper {...componentParams} />
}

const SimplifiedToolHeader = ({
	title,
	children,
}: {
	title: string;
	children?: React.ReactNode;
}) => {
	const [isOpen, setIsOpen] = useState(false);
	const isDropdown = children !== undefined;
	return (
		<div>
			<div className="w-full">
				{/* header */}
				<div
					className={`select-none flex items-center min-h-[24px] ${isDropdown ? 'cursor-pointer' : ''}`}
					onClick={() => {
						if (isDropdown) { setIsOpen(v => !v); }
					}}
				>
					{isDropdown && (
						<ChevronRight
							className={`text-void-fg-3 mr-0.5 h-4 w-4 flex-shrink-0 transition-transform duration-100 ease-[cubic-bezier(0.4,0,0.2,1)] ${isOpen ? 'rotate-90' : ''}`}
						/>
					)}
					<div className="flex items-center w-full overflow-hidden">
						<span className="text-void-fg-3">{title}</span>
					</div>
				</div>
				{/* children */}
				{<div
					className={`overflow-hidden transition-all duration-200 ease-in-out ${isOpen ? 'opacity-100' : 'max-h-0 opacity-0'} text-void-fg-4`}
				>
					{children}
				</div>}
			</div>
		</div>
	);
};




const UserMessageComponent = ({ chatMessage, messageIdx, isCheckpointGhost, currCheckpointIdx, _scrollToBottom }: { chatMessage: ChatMessage & { role: 'user' }, messageIdx: number, currCheckpointIdx: number | undefined, isCheckpointGhost: boolean, _scrollToBottom: (() => void) | null }) => {

	const accessor = useAccessor()
	const chatThreadsService = accessor.get('IChatThreadService')

	// global state
	let isBeingEdited = false
	let stagingSelections: StagingSelectionItem[] = []
	let setIsBeingEdited = (_: boolean) => { }
	let setStagingSelections = (_: StagingSelectionItem[]) => { }

	if (messageIdx !== undefined) {
		const _state = chatThreadsService.getCurrentMessageState(messageIdx)
		isBeingEdited = _state.isBeingEdited
		stagingSelections = _state.stagingSelections
		setIsBeingEdited = (v) => chatThreadsService.setCurrentMessageState(messageIdx, { isBeingEdited: v })
		setStagingSelections = (s) => chatThreadsService.setCurrentMessageState(messageIdx, { stagingSelections: s })
	}


	// local state
	const mode: ChatBubbleMode = isBeingEdited ? 'edit' : 'display'
	const [isFocused, setIsFocused] = useState(false)
	const [isHovered, setIsHovered] = useState(false)
	const [isDisabled, setIsDisabled] = useState(false)
	const [textAreaRefState, setTextAreaRef] = useState<HTMLTextAreaElement | null>(null)
	const textAreaFnsRef = useRef<TextAreaFns | null>(null)
	// initialize on first render, and when edit was just enabled
	const _mustInitialize = useRef(true)
	const _justEnabledEdit = useRef(false)
	useEffect(() => {
		const canInitialize = mode === 'edit' && textAreaRefState
		const shouldInitialize = _justEnabledEdit.current || _mustInitialize.current
		if (canInitialize && shouldInitialize) {
			setStagingSelections(
				(chatMessage.selections || []).map(s => { // quick hack so we dont have to do anything more
					if (s.type === 'File') return { ...s, state: { ...s.state, wasAddedAsCurrentFile: false, } }
					else return s
				})
			)

			if (textAreaFnsRef.current)
				textAreaFnsRef.current.setValue(chatMessage.displayContent || '')

			textAreaRefState.focus();

			_justEnabledEdit.current = false
			_mustInitialize.current = false
		}

	}, [chatMessage, mode, _justEnabledEdit, textAreaRefState, textAreaFnsRef.current, _justEnabledEdit.current, _mustInitialize.current])

	const onOpenEdit = () => {
		setIsBeingEdited(true)
		chatThreadsService.setCurrentlyFocusedMessageIdx(messageIdx)
		_justEnabledEdit.current = true
	}
	const onCloseEdit = () => {
		setIsFocused(false)
		setIsHovered(false)
		setIsBeingEdited(false)
		chatThreadsService.setCurrentlyFocusedMessageIdx(undefined)

	}

	const EditSymbol = mode === 'display' ? Pencil : X


	let chatbubbleContents: React.ReactNode
	if (mode === 'display') {
		chatbubbleContents = <>
			<SelectedFiles type='past' messageIdx={messageIdx} selections={chatMessage.selections || []} />
			<span className='px-0.5'>{chatMessage.displayContent}</span>
			{chatMessage.imageData && chatMessage.imageMimeType && (
				<div className="chat-image-preview mt-2">
					<img
						src={chatMessage.imageData}
						alt="User image"
						style={{ maxWidth: '100%', maxHeight: '250px', display: 'block', borderRadius: '4px' }}
					/>
				</div>
			)}
		</>
	}
	else if (mode === 'edit') {

		const onSubmit = async () => {

			if (isDisabled) return;
			if (!textAreaRefState) return;
			if (messageIdx === undefined) return;

			// cancel any streams on this thread
			const threadId = chatThreadsService.state.currentThreadId

			await chatThreadsService.abortRunning(threadId)

			// update state
			setIsBeingEdited(false)
			chatThreadsService.setCurrentlyFocusedMessageIdx(undefined)

			// stream the edit
			const userMessage = textAreaRefState.value;
			try {
				await chatThreadsService.editUserMessageAndStreamResponse({ userMessage, messageIdx, threadId })
			} catch (e) {
				console.error('Error while editing message:', e)
			}
			await chatThreadsService.focusCurrentChat()
			requestAnimationFrame(() => _scrollToBottom?.())
		}

		const onAbort = async () => {
			const threadId = chatThreadsService.state.currentThreadId
			await chatThreadsService.abortRunning(threadId)
		}

		const onKeyDown = (e: KeyboardEvent<HTMLTextAreaElement>) => {
			if (e.key === 'Escape') {
				onCloseEdit()
			}
			if (e.key === 'Enter' && !e.shiftKey) {
				onSubmit()
			}
		}

		if (!chatMessage.content) { // don't show if empty and not loading (if loading, want to show).
			return null
		}

		chatbubbleContents = <VoidChatArea
			featureName='Chat'
			onSubmit={onSubmit}
			onAbort={onAbort}
			isStreaming={false}
			isDisabled={isDisabled}
			showSelections={true}
			showProspectiveSelections={false}
			selections={stagingSelections}
			setSelections={setStagingSelections}
		>
			<VoidInputBox2
				enableAtToMention
				ref={setTextAreaRef}
				className='min-h-[81px] max-h-[500px] px-0.5'
				placeholder="Edit your message..."
				onChangeText={(text) => setIsDisabled(!text)}
				onFocus={() => {
					setIsFocused(true)
					chatThreadsService.setCurrentlyFocusedMessageIdx(messageIdx);
				}}
				onBlur={() => {
					setIsFocused(false)
				}}
				onKeyDown={onKeyDown}
				fnsRef={textAreaFnsRef}
				multiline={true}
			/>
		</VoidChatArea>
	}

	const isMsgAfterCheckpoint = currCheckpointIdx !== undefined && currCheckpointIdx === messageIdx - 1

	return <div
		// align chatbubble accoridng to role
		className={`
        relative ml-auto
        ${mode === 'edit' ? 'w-full max-w-full'
				: mode === 'display' ? `self-end w-fit max-w-full whitespace-pre-wrap` : '' // user words should be pre
			}

        ${isCheckpointGhost && !isMsgAfterCheckpoint ? 'opacity-50 pointer-events-none' : ''}
    `}
		onMouseEnter={() => setIsHovered(true)}
		onMouseLeave={() => setIsHovered(false)}
	>
		<div
			// style chatbubble according to role
			className={`
            text-left rounded-lg max-w-full
            ${mode === 'edit' ? ''
					: mode === 'display' ? 'p-2 flex flex-col bg-void-bg-1 text-void-fg-1 overflow-x-auto cursor-pointer' : ''
				}
        `}
			onClick={() => { if (mode === 'display') { onOpenEdit() } }}
		>
			{chatbubbleContents}
		</div>



		<div
			className="absolute -top-1 -right-1 translate-x-0 -translate-y-0 z-1"
		// data-tooltip-id='void-tooltip'
		// data-tooltip-content='Edit message'
		// data-tooltip-place='left'
		>
			<EditSymbol
				size={18}
				className={`
                    cursor-pointer
                    p-[2px]
                    bg-void-bg-1 border border-void-border-1 rounded-md
                    transition-opacity duration-200 ease-in-out
                    ${isHovered || (isFocused && mode === 'edit') ? 'opacity-100' : 'opacity-0'}
                `}
				onClick={() => {
					if (mode === 'display') {
						onOpenEdit()
					} else if (mode === 'edit') {
						onCloseEdit()
					}
				}}
			/>
		</div>


	</div>

}

const SmallProseWrapper = ({ children }: { children: React.ReactNode }) => {
	return <div className='
text-void-fg-4
prose
prose-sm
break-words
max-w-none
leading-snug
text-[13px]

[&>:first-child]:!mt-0
[&>:last-child]:!mb-0

prose-h1:text-[14px]
prose-h1:my-4

prose-h2:text-[13px]
prose-h2:my-4

prose-h3:text-[13px]
prose-h3:my-3

prose-h4:text-[13px]
prose-h4:my-2

prose-p:my-2
prose-p:leading-snug
prose-hr:my-2

prose-ul:my-2
prose-ul:pl-4
prose-ul:list-outside
prose-ul:list-disc
prose-ul:leading-snug


prose-ol:my-2
prose-ol:pl-4
prose-ol:list-outside
prose-ol:list-decimal
prose-ol:leading-snug

marker:text-inherit

prose-blockquote:pl-2
prose-blockquote:my-2

prose-code:text-void-fg-3
prose-code:text-[12px]
prose-code:before:content-none
prose-code:after:content-none

prose-pre:text-[12px]
prose-pre:p-2
prose-pre:my-2

prose-table:text-[13px]
'>
		{children}
	</div>
}

const ProseWrapper = ({ children }: { children: React.ReactNode }) => {
	return <div className='
text-void-fg-2
prose
prose-sm
break-words
prose-p:block
prose-hr:my-4
prose-pre:my-2
marker:text-inherit
prose-ol:list-outside
prose-ol:list-decimal
prose-ul:list-outside
prose-ul:list-disc
prose-li:my-0
prose-code:before:content-none
prose-code:after:content-none
prose-headings:prose-sm
prose-headings:font-bold

prose-p:leading-normal
prose-ol:leading-normal
prose-ul:leading-normal

max-w-none
'
	>
		{children}
	</div>
}
const AssistantMessageComponent = ({ chatMessage, isCheckpointGhost, isCommitted, messageIdx }: { chatMessage: ChatMessage & { role: 'assistant' }, isCheckpointGhost: boolean, messageIdx: number, isCommitted: boolean }) => {

	const accessor = useAccessor()
	const chatThreadsService = accessor.get('IChatThreadService')

	const reasoningStr = chatMessage.reasoning?.trim() || null
	const hasReasoning = !!reasoningStr
	const isDoneReasoning = !!chatMessage.displayContent
	const thread = chatThreadsService.getCurrentThread()


	const chatMessageLocation: ChatMessageLocation = {
		threadId: thread.id,
		messageIdx: messageIdx,
	}

	const isEmpty = !chatMessage.displayContent && !chatMessage.reasoning
	if (isEmpty) return null

	return <>
		{/* reasoning token */}
		{hasReasoning &&
			<div className={`${isCheckpointGhost ? 'opacity-50' : ''}`}>
				<ReasoningWrapper isDoneReasoning={isDoneReasoning} isStreaming={!isCommitted}>
					<SmallProseWrapper>
						<ChatMarkdownRender
							chatMessage={{ displayContent: reasoningStr || '' }} // imageData and imageMimeType will be undefined
							chatMessageLocation={chatMessageLocation}
							isApplyEnabled={false}
							isLinkDetectionEnabled={true}
						/>
					</SmallProseWrapper>
				</ReasoningWrapper>
			</div>
		}

		{/* assistant message */}
		{chatMessage.displayContent &&
			<div className={`${isCheckpointGhost ? 'opacity-50' : ''}`}>
				<ProseWrapper>
					<ChatMarkdownRender
						chatMessage={{ displayContent: chatMessage.displayContent || '', imageData: chatMessage.imageData, imageMimeType: chatMessage.imageMimeType }}
						chatMessageLocation={chatMessageLocation}
						isApplyEnabled={true}
						isLinkDetectionEnabled={true}
					/>
				</ProseWrapper>
			</div>
		}
	</>

}

const ReasoningWrapper = ({ isDoneReasoning, isStreaming, children }: { isDoneReasoning: boolean, isStreaming: boolean, children: React.ReactNode }) => {
	const isDone = isDoneReasoning || !isStreaming
	const isWriting = !isDone
	const [isOpen, setIsOpen] = useState(isWriting)
	useEffect(() => {
		if (!isWriting) setIsOpen(false) // if just finished reasoning, close
	}, [isWriting])
	return <ToolHeaderWrapper title='Reasoning' desc1={isWriting ? <IconLoading /> : ''} isOpen={isOpen} onClick={() => setIsOpen(v => !v)}>
		<ToolChildrenWrapper>
			<div className='!select-text cursor-auto'>
				{children}
			</div>
		</ToolChildrenWrapper>
	</ToolHeaderWrapper>
}




// should either be past or "-ing" tense, not present tense. Eg. when the LLM searches for something, the user expects it to say "I searched for X" or "I am searching for X". Not "I search X".

const loadingTitleWrapper = (item: React.ReactNode): React.ReactNode => {
	return <span className='flex items-center flex-nowrap'>
		{item}
		<IconLoading className='w-3 text-sm' />
	</span>
}

const titleOfBuiltinToolName = {
	'read_file': { done: 'Read file', proposed: 'Read file', running: loadingTitleWrapper('Reading file') },
	'ls_dir': { done: 'Inspected folder', proposed: 'Inspect folder', running: loadingTitleWrapper('Inspecting folder') },
	'get_dir_tree': { done: 'Inspected folder tree', proposed: 'Inspect folder tree', running: loadingTitleWrapper('Inspecting folder tree') },
	'search_pathnames_only': { done: 'Searched by file name', proposed: 'Search by file name', running: loadingTitleWrapper('Searching by file name') },
	'search_for_files': { done: 'Searched', proposed: 'Search', running: loadingTitleWrapper('Searching') },
	'create_file_or_folder': { done: `Created`, proposed: `Create`, running: loadingTitleWrapper(`Creating`) },
	'delete_file_or_folder': { done: `Deleted`, proposed: `Delete`, running: loadingTitleWrapper(`Deleting`) },
	'edit_file': { done: `Edited file`, proposed: 'Edit file', running: loadingTitleWrapper('Editing file') },
	'rewrite_file': { done: `Wrote file`, proposed: 'Write file', running: loadingTitleWrapper('Writing file') },
	'run_command': { done: `Ran terminal`, proposed: 'Run terminal', running: loadingTitleWrapper('Running terminal') },
	'run_persistent_command': { done: `Ran terminal`, proposed: 'Run terminal', running: loadingTitleWrapper('Running terminal') },

	'open_persistent_terminal': { done: `Opened terminal`, proposed: 'Open terminal', running: loadingTitleWrapper('Opening terminal') },
	'kill_persistent_terminal': { done: `Killed terminal`, proposed: 'Kill terminal', running: loadingTitleWrapper('Killing terminal') },

	'read_lint_errors': { done: `Read lint errors`, proposed: 'Read lint errors', running: loadingTitleWrapper('Reading lint errors') },
	'search_in_file': { done: 'Searched in file', proposed: 'Search in file', running: loadingTitleWrapper('Searching in file') },
} as const satisfies Record<BuiltinToolName, { done: any, proposed: any, running: any }>


const getTitle = (toolMessage: Pick<ChatMessage & { role: 'tool' }, 'name' | 'type' | 'mcpServerName'>): React.ReactNode => {
	const t = toolMessage

	// non-built-in title
	if (!builtinToolNames.includes(t.name as BuiltinToolName)) {
		// descriptor of Running or Ran etc
		const descriptor =
			t.type === 'success' ? 'Called'
				: t.type === 'running_now' ? 'Calling'
					: t.type === 'tool_request' ? 'Call'
						: t.type === 'rejected' ? 'Call'
							: t.type === 'invalid_params' ? 'Call'
								: t.type === 'tool_error' ? 'Call'
									: 'Call'


		const title = `${descriptor} ${toolMessage.mcpServerName || 'MCP'}`
		if (t.type === 'running_now' || t.type === 'tool_request')
			return loadingTitleWrapper(title)
		return title
	}

	// built-in title
	else {
		const toolName = t.name as BuiltinToolName
		if (t.type === 'success') return titleOfBuiltinToolName[toolName].done
		if (t.type === 'running_now') return titleOfBuiltinToolName[toolName].running
		return titleOfBuiltinToolName[toolName].proposed
	}
}


const toolNameToDesc = (toolName: BuiltinToolName, _toolParams: BuiltinToolCallParams[BuiltinToolName] | undefined, accessor: ReturnType<typeof useAccessor>): {
	desc1: React.ReactNode,
	desc1Info?: string,
} => {

	if (!_toolParams) {
		return { desc1: '', };
	}

	const x = {
		'read_file': () => {
			const toolParams = _toolParams as BuiltinToolCallParams['read_file']
			return {
				desc1: getBasename(toolParams.uri.fsPath),
				desc1Info: getRelative(toolParams.uri, accessor),
			};
		},
		'ls_dir': () => {
			const toolParams = _toolParams as BuiltinToolCallParams['ls_dir']
			return {
				desc1: getFolderName(toolParams.uri.fsPath),
				desc1Info: getRelative(toolParams.uri, accessor),
			};
		},
		'search_pathnames_only': () => {
			const toolParams = _toolParams as BuiltinToolCallParams['search_pathnames_only']
			return {
				desc1: `"${toolParams.query}"`,
			}
		},
		'search_for_files': () => {
			const toolParams = _toolParams as BuiltinToolCallParams['search_for_files']
			return {
				desc1: `"${toolParams.query}"`,
			}
		},
		'search_in_file': () => {
			const toolParams = _toolParams as BuiltinToolCallParams['search_in_file'];
			return {
				desc1: `"${toolParams.query}"`,
				desc1Info: getRelative(toolParams.uri, accessor),
			};
		},
		'create_file_or_folder': () => {
			const toolParams = _toolParams as BuiltinToolCallParams['create_file_or_folder']
			return {
				desc1: toolParams.isFolder ? getFolderName(toolParams.uri.fsPath) ?? '/' : getBasename(toolParams.uri.fsPath),
				desc1Info: getRelative(toolParams.uri, accessor),
			}
		},
		'delete_file_or_folder': () => {
			const toolParams = _toolParams as BuiltinToolCallParams['delete_file_or_folder']
			return {
				desc1: toolParams.isFolder ? getFolderName(toolParams.uri.fsPath) ?? '/' : getBasename(toolParams.uri.fsPath),
				desc1Info: getRelative(toolParams.uri, accessor),
			}
		},
		'rewrite_file': () => {
			const toolParams = _toolParams as BuiltinToolCallParams['rewrite_file']
			return {
				desc1: getBasename(toolParams.uri.fsPath),
				desc1Info: getRelative(toolParams.uri, accessor),
			}
		},
		'edit_file': () => {
			const toolParams = _toolParams as BuiltinToolCallParams['edit_file']
			return {
				desc1: getBasename(toolParams.uri.fsPath),
				desc1Info: getRelative(toolParams.uri, accessor),
			}
		},
		'run_command': () => {
			const toolParams = _toolParams as BuiltinToolCallParams['run_command']
			return {
				desc1: `"${toolParams.command}"`,
			}
		},
		'run_persistent_command': () => {
			const toolParams = _toolParams as BuiltinToolCallParams['run_persistent_command']
			return {
				desc1: `"${toolParams.command}"`,
			}
		},
		'open_persistent_terminal': () => {
			const toolParams = _toolParams as BuiltinToolCallParams['open_persistent_terminal']
			return { desc1: '' }
		},
		'kill_persistent_terminal': () => {
			const toolParams = _toolParams as BuiltinToolCallParams['kill_persistent_terminal']
			return { desc1: toolParams.persistentTerminalId }
		},
		'get_dir_tree': () => {
			const toolParams = _toolParams as BuiltinToolCallParams['get_dir_tree']
			return {
				desc1: getFolderName(toolParams.uri.fsPath) ?? '/',
				desc1Info: getRelative(toolParams.uri, accessor),
			}
		},
		'read_lint_errors': () => {
			const toolParams = _toolParams as BuiltinToolCallParams['read_lint_errors']
			return {
				desc1: getBasename(toolParams.uri.fsPath),
				desc1Info: getRelative(toolParams.uri, accessor),
			}
		}
	}

	try {
		return x[toolName]?.() || { desc1: '' }
	}
	catch {
		return { desc1: '' }
	}
}

const ToolRequestAcceptRejectButtons = ({ toolName }: { toolName: ToolName }) => {
	const accessor = useAccessor()
	const chatThreadsService = accessor.get('IChatThreadService')
	const metricsService = accessor.get('IMetricsService')
	const voidSettingsService = accessor.get('IVoidSettingsService')
	const voidSettingsState = useSettingsState()

	const onAccept = useCallback(() => {
		try { // this doesn't need to be wrapped in try/catch anymore
			const threadId = chatThreadsService.state.currentThreadId
			chatThreadsService.approveLatestToolRequest(threadId)
			metricsService.capture('Tool Request Accepted', {})
		} catch (e) { console.error('Error while approving message in chat:', e) }
	}, [chatThreadsService, metricsService])

	const onReject = useCallback(() => {
		try {
			const threadId = chatThreadsService.state.currentThreadId
			chatThreadsService.rejectLatestToolRequest(threadId)
		} catch (e) { console.error('Error while approving message in chat:', e) }
		metricsService.capture('Tool Request Rejected', {})
	}, [chatThreadsService, metricsService])

	const approveButton = (
		<button
			onClick={onAccept}
			className={`
                px-2 py-1
                bg-[var(--vscode-button-background)]
                text-[var(--vscode-button-foreground)]
                hover:bg-[var(--vscode-button-hoverBackground)]
                rounded
                text-sm font-medium
            `}
		>
			Approve
		</button>
	)

	const cancelButton = (
		<button
			onClick={onReject}
			className={`
                px-2 py-1
                bg-[var(--vscode-button-secondaryBackground)]
                text-[var(--vscode-button-secondaryForeground)]
                hover:bg-[var(--vscode-button-secondaryHoverBackground)]
                rounded
                text-sm font-medium
            `}
		>
			Cancel
		</button>
	)

	const approvalType = isABuiltinToolName(toolName) ? approvalTypeOfBuiltinToolName[toolName] : 'mcp-tools'
	const approvalToggle = approvalType ? <div key={approvalType} className="flex items-center ml-2 gap-x-1">
		<ToolApprovalTypeSwitch size='xs' approvalType={approvalType} desc={`Auto-approve ${approvalType}`} />
	</div> : null

	return <div className="flex gap-2 mx-0.5 items-center">
		{approveButton}
		{cancelButton}
		{approvalToggle}
	</div>
}

export const ToolChildrenWrapper = ({ children, className }: { children: React.ReactNode, className?: string }) => {
	return <div className={`${className ? className : ''} cursor-default select-none`}>
		<div className='px-2 min-w-full overflow-hidden'>
			{children}
		</div>
	</div>
}
export const CodeChildren = ({ children, className }: { children: React.ReactNode, className?: string }) => {
	return <div className={`${className ?? ''} p-1 rounded-sm overflow-auto text-sm`}>
		<div className='!select-text cursor-auto'>
			{children}
		</div>
	</div>
}

export const ListableToolItem = ({ name, onClick, isSmall, className, showDot }: { name: React.ReactNode, onClick?: () => void, isSmall?: boolean, className?: string, showDot?: boolean }) => {
	return <div
		className={`
			${onClick ? 'hover:brightness-125 hover:cursor-pointer transition-all duration-200 ' : ''}
			flex items-center flex-nowrap whitespace-nowrap
			${className ? className : ''}
			`}
		onClick={onClick}
	>
		{showDot === false ? null : <div className="flex-shrink-0"><svg className="w-1 h-1 opacity-60 mr-1.5 fill-current" viewBox="0 0 100 40"><rect x="0" y="15" width="100" height="10" /></svg></div>}
		<div className={`${isSmall ? 'italic text-void-fg-4 flex items-center' : ''}`}>{name}</div>
	</div>
}



const EditToolChildren = ({ uri, code, type }: { uri: URI | undefined, code: string, type: 'diff' | 'rewrite' }) => {

	const content = type === 'diff' ?
		<VoidDiffEditor uri={uri} searchReplaceBlocks={code} />
		: <ChatMarkdownRender string={`\`\`\`\n${code}\n\`\`\``} codeURI={uri} chatMessageLocation={undefined} />

	return <div className='!select-text cursor-auto'>
		<SmallProseWrapper>
<<<<<<< HEAD
			<ChatMarkdownRender chatMessage={{ displayContent: code }} codeURI={uri} chatMessageLocation={undefined} />
=======
			{content}
>>>>>>> c12e9ca9
		</SmallProseWrapper>
	</div>

}


const LintErrorChildren = ({ lintErrors }: { lintErrors: LintErrorItem[] }) => {
	return <div className="text-xs text-void-fg-4 opacity-80 border-l-2 border-void-warning px-2 py-0.5 flex flex-col gap-0.5 overflow-x-auto whitespace-nowrap">
		{lintErrors.map((error, i) => (
			<div key={i}>Lines {error.startLineNumber}-{error.endLineNumber}: {error.message}</div>
		))}
	</div>
}

const BottomChildren = ({ children, title }: { children: React.ReactNode, title: string }) => {
	const [isOpen, setIsOpen] = useState(false);
	if (!children) return null;
	return (
		<div className="w-full px-2 mt-0.5">
			<div
				className={`flex items-center cursor-pointer select-none transition-colors duration-150 pl-0 py-0.5 rounded group`}
				onClick={() => setIsOpen(o => !o)}
				style={{ background: 'none' }}
			>
				<ChevronRight
					className={`mr-1 h-3 w-3 flex-shrink-0 transition-transform duration-100 text-void-fg-4 group-hover:text-void-fg-3 ${isOpen ? 'rotate-90' : ''}`}
				/>
				<span className="font-medium text-void-fg-4 group-hover:text-void-fg-3 text-xs">{title}</span>
			</div>
			<div
				className={`overflow-hidden transition-all duration-200 ease-in-out ${isOpen ? 'opacity-100' : 'max-h-0 opacity-0'} text-xs pl-4`}
			>
				<div className="overflow-x-auto text-void-fg-4 opacity-90 border-l-2 border-void-warning px-2 py-0.5">
					{children}
				</div>
			</div>
		</div>
	);
}


const EditToolHeaderButtons = ({ applyBoxId, uri, codeStr, toolName, threadId }: { threadId: string, applyBoxId: string, uri: URI, codeStr: string, toolName: 'edit_file' | 'rewrite_file' }) => {
	const { streamState } = useEditToolStreamState({ applyBoxId, uri })
	return <div className='flex items-center gap-1'>
		{/* <StatusIndicatorForApplyButton applyBoxId={applyBoxId} uri={uri} /> */}
		{/* <JumpToFileButton uri={uri} /> */}
		{streamState === 'idle-no-changes' && <CopyButton codeStr={codeStr} toolTipName='Copy' />}
		<EditToolAcceptRejectButtonsHTML type={toolName} codeStr={codeStr} applyBoxId={applyBoxId} uri={uri} threadId={threadId} />
	</div>
}



const InvalidTool = ({ toolName, message, mcpServerName }: { toolName: ToolName, message: string, mcpServerName: string | undefined }) => {
	const accessor = useAccessor()
	const title = getTitle({ name: toolName, type: 'invalid_params', mcpServerName })
	const desc1 = 'Invalid parameters'
	const icon = null
	const isError = true
	const componentParams: ToolHeaderParams = { title, desc1, isError, icon }

	componentParams.children = <ToolChildrenWrapper>
		<CodeChildren className='bg-void-bg-3'>
			{message}
		</CodeChildren>
	</ToolChildrenWrapper>
	return <ToolHeaderWrapper {...componentParams} />
}

const CanceledTool = ({ toolName, mcpServerName }: { toolName: ToolName, mcpServerName: string | undefined }) => {
	const accessor = useAccessor()
	const title = getTitle({ name: toolName, type: 'rejected', mcpServerName })
	const desc1 = ''
	const icon = null
	const isRejected = true
	const componentParams: ToolHeaderParams = { title, desc1, icon, isRejected }
	return <ToolHeaderWrapper {...componentParams} />
}


const CommandTool = ({ toolMessage, type, threadId }: { threadId: string } & ({
	toolMessage: Exclude<ToolMessage<'run_command'>, { type: 'invalid_params' }>
	type: 'run_command'
} | {
	toolMessage: Exclude<ToolMessage<'run_persistent_command'>, { type: 'invalid_params' }>
	type: | 'run_persistent_command'
})) => {
	const accessor = useAccessor()

	const commandService = accessor.get('ICommandService')
	const terminalToolsService = accessor.get('ITerminalToolService')
	const toolsService = accessor.get('IToolsService')
	const isError = false
	const title = getTitle(toolMessage)
	const { desc1, desc1Info } = toolNameToDesc(toolMessage.name, toolMessage.params, accessor)
	const icon = null
	const streamState = useChatThreadsStreamState(threadId)

	const divRef = useRef<HTMLDivElement | null>(null)

	const isRejected = toolMessage.type === 'rejected'
	const { rawParams, params } = toolMessage
	const componentParams: ToolHeaderParams = { title, desc1, desc1Info, isError, icon, isRejected, }


	const effect = async () => {
		if (streamState?.isRunning !== 'tool') return
		if (type !== 'run_command' || toolMessage.type !== 'running_now') return;

		// wait for the interruptor so we know it's running

		await streamState?.interrupt
		const container = divRef.current;
		if (!container) return;

		const terminal = terminalToolsService.getTemporaryTerminal(toolMessage.params.terminalId);
		if (!terminal) return;

		try {
			terminal.attachToElement(container);
			terminal.setVisible(true)
		} catch {
		}

		// Listen for size changes of the container and keep the terminal layout in sync.
		const resizeObserver = new ResizeObserver((entries) => {
			const height = entries[0].borderBoxSize[0].blockSize;
			const width = entries[0].borderBoxSize[0].inlineSize;
			if (typeof terminal.layout === 'function') {
				terminal.layout({ width, height });
			}
		});

		resizeObserver.observe(container);
		return () => { terminal.detachFromElement(); resizeObserver?.disconnect(); }
	}

	useEffect(() => {
		effect()
	}, [terminalToolsService, toolMessage, toolMessage.type, type]);

	if (toolMessage.type === 'success') {
		const { result } = toolMessage

		// it's unclear that this is a button and not an icon.
		// componentParams.desc2 = <JumpToTerminalButton
		// 	onClick={() => { terminalToolsService.openTerminal(terminalId) }}
		// />

		let msg: string
		if (type === 'run_command') msg = toolsService.stringOfResult['run_command'](toolMessage.params, result)
		else msg = toolsService.stringOfResult['run_persistent_command'](toolMessage.params, result)

		if (type === 'run_persistent_command') {
			componentParams.info = persistentTerminalNameOfId(toolMessage.params.persistentTerminalId)
		}

		componentParams.children = <ToolChildrenWrapper className='whitespace-pre text-nowrap overflow-auto text-sm'>
			<div className='!select-text cursor-auto'>
				<BlockCode initValue={`${msg.trim()}`} language='shellscript' />
			</div>
		</ToolChildrenWrapper>
	}
	else if (toolMessage.type === 'tool_error') {
		const { result } = toolMessage
		componentParams.bottomChildren = <BottomChildren title='Error'>
			<CodeChildren>
				{result}
			</CodeChildren>
		</BottomChildren>
	}
	else if (toolMessage.type === 'running_now') {
		if (type === 'run_command')
			componentParams.children = <div ref={divRef} className='relative h-[300px] text-sm' />
	}
	else if (toolMessage.type === 'rejected' || toolMessage.type === 'tool_request') {
	}

	return <>
		<ToolHeaderWrapper {...componentParams} isOpen={type === 'run_command' && toolMessage.type === 'running_now' ? true : undefined} />
	</>
}

type WrapperProps<T extends ToolName> = { toolMessage: Exclude<ToolMessage<T>, { type: 'invalid_params' }>, messageIdx: number, threadId: string }
const MCPToolWrapper = ({ toolMessage }: WrapperProps<string>) => {
	const accessor = useAccessor()
	const mcpService = accessor.get('IMCPService')

	const title = getTitle(toolMessage)
	const desc1 = toolMessage.name
	const icon = null


	if (toolMessage.type === 'running_now') return null // do not show running

	const isError = false
	const isRejected = toolMessage.type === 'rejected'
	const { rawParams, params } = toolMessage
	const componentParams: ToolHeaderParams = { title, desc1, isError, icon, isRejected, }

	const paramsStr = JSON.stringify(params, null, 2)
	componentParams.desc2 = <CopyButton codeStr={paramsStr} toolTipName={`Copy inputs: ${paramsStr}`} />

	componentParams.info = !toolMessage.mcpServerName ? 'MCP tool not found' : undefined

	// Add copy inputs button in desc2


	if (toolMessage.type === 'success' || toolMessage.type === 'tool_request') {
		const { result } = toolMessage
		const resultStr = result ? mcpService.stringifyResult(result) : 'null'
		componentParams.children = <ToolChildrenWrapper>
			<SmallProseWrapper>
				<ChatMarkdownRender
					string={`\`\`\`json\n${resultStr}\n\`\`\``}
					chatMessageLocation={undefined}
					isApplyEnabled={false}
					isLinkDetectionEnabled={true}
				/>
			</SmallProseWrapper>
		</ToolChildrenWrapper>
	}
	else if (toolMessage.type === 'tool_error') {
		const { result } = toolMessage
		componentParams.bottomChildren = <BottomChildren title='Error'>
			<CodeChildren>
				{result}
			</CodeChildren>
		</BottomChildren>
	}

	return <ToolHeaderWrapper {...componentParams} />

}

type ResultWrapper<T extends ToolName> = (props: WrapperProps<T>) => React.ReactNode

const builtinToolNameToComponent: { [T in BuiltinToolName]: { resultWrapper: ResultWrapper<T>, } } = {
	'read_file': {
		resultWrapper: ({ toolMessage }) => {
			const accessor = useAccessor()
			const commandService = accessor.get('ICommandService')

			const title = getTitle(toolMessage)

			const { desc1, desc1Info } = toolNameToDesc(toolMessage.name, toolMessage.params, accessor);
			const icon = null

			if (toolMessage.type === 'tool_request') return null // do not show past requests
			if (toolMessage.type === 'running_now') return null // do not show running

			const isError = false
			const isRejected = toolMessage.type === 'rejected'
			const { rawParams, params } = toolMessage
			const componentParams: ToolHeaderParams = { title, desc1, desc1Info, isError, icon, isRejected, }

			let range: [number, number] | undefined = undefined
			if (toolMessage.params.startLine !== null || toolMessage.params.endLine !== null) {
				const start = toolMessage.params.startLine === null ? `1` : `${toolMessage.params.startLine}`
				const end = toolMessage.params.endLine === null ? `` : `${toolMessage.params.endLine}`
				const addStr = `(${start}-${end})`
				componentParams.desc1 += ` ${addStr}`
				range = [params.startLine || 1, params.endLine || 1]
			}

			if (toolMessage.type === 'success') {
				const { result } = toolMessage
				componentParams.onClick = () => { voidOpenFileFn(params.uri, accessor, range) }
				if (result.hasNextPage && params.pageNumber === 1)  // first page
					componentParams.desc2 = `(truncated after ${Math.round(MAX_FILE_CHARS_PAGE) / 1000}k)`
				else if (params.pageNumber > 1) // subsequent pages
					componentParams.desc2 = `(part ${params.pageNumber})`
			}
			else if (toolMessage.type === 'tool_error') {
				const { result } = toolMessage
				// JumpToFileButton removed in favor of FileLinkText
				componentParams.bottomChildren = <BottomChildren title='Error'>
					<CodeChildren>
						{result}
					</CodeChildren>
				</BottomChildren>
			}

			return <ToolHeaderWrapper {...componentParams} />
		},
	},
	'get_dir_tree': {
		resultWrapper: ({ toolMessage }) => {
			const accessor = useAccessor()
			const commandService = accessor.get('ICommandService')

			const title = getTitle(toolMessage)
			const { desc1, desc1Info } = toolNameToDesc(toolMessage.name, toolMessage.params, accessor)
			const icon = null

			if (toolMessage.type === 'tool_request') return null // do not show past requests
			if (toolMessage.type === 'running_now') return null // do not show running

			const isError = false
			const isRejected = toolMessage.type === 'rejected'
			const { rawParams, params } = toolMessage
			const componentParams: ToolHeaderParams = { title, desc1, desc1Info, isError, icon, isRejected, }

			if (params.uri) {
				const rel = getRelative(params.uri, accessor)
				if (rel) componentParams.info = `Only search in ${rel}`
			}

			if (toolMessage.type === 'success') {
				const { result } = toolMessage
				componentParams.children = <ToolChildrenWrapper>
					<SmallProseWrapper>
						<ChatMarkdownRender
							chatMessage={{ displayContent: `\`\`\`\n${result.str}\n\`\`\`` }}
							chatMessageLocation={undefined}
							isApplyEnabled={false}
							isLinkDetectionEnabled={true}
						/>
					</SmallProseWrapper>
				</ToolChildrenWrapper>
			}
			else if (toolMessage.type === 'tool_error') {
				const { result } = toolMessage
				componentParams.bottomChildren = <BottomChildren title='Error'>
					<CodeChildren>
						{result}
					</CodeChildren>
				</BottomChildren>
			}

			return <ToolHeaderWrapper {...componentParams} />

		}
	},
	'ls_dir': {
		resultWrapper: ({ toolMessage }) => {
			const accessor = useAccessor()
			const commandService = accessor.get('ICommandService')
			const explorerService = accessor.get('IExplorerService')
			const title = getTitle(toolMessage)
			const { desc1, desc1Info } = toolNameToDesc(toolMessage.name, toolMessage.params, accessor)
			const icon = null

			if (toolMessage.type === 'tool_request') return null // do not show past requests
			if (toolMessage.type === 'running_now') return null // do not show running

			const isError = false
			const isRejected = toolMessage.type === 'rejected'
			const { rawParams, params } = toolMessage
			const componentParams: ToolHeaderParams = { title, desc1, desc1Info, isError, icon, isRejected, }

			if (params.uri) {
				const rel = getRelative(params.uri, accessor)
				if (rel) componentParams.info = `Only search in ${rel}`
			}

			if (toolMessage.type === 'success') {
				const { result } = toolMessage
				componentParams.numResults = result.children?.length
				componentParams.hasNextPage = result.hasNextPage
				componentParams.children = !result.children || (result.children.length ?? 0) === 0 ? undefined
					: <ToolChildrenWrapper>
						{result.children.map((child, i) => (<ListableToolItem key={i}
							name={`${child.name}${child.isDirectory ? '/' : ''}`}
							className='w-full overflow-auto'
							onClick={() => {
								voidOpenFileFn(child.uri, accessor)
								// commandService.executeCommand('workbench.view.explorer'); // open in explorer folders view instead
								// explorerService.select(child.uri, true);
							}}
						/>))}
						{result.hasNextPage &&
							<ListableToolItem name={`Results truncated (${result.itemsRemaining} remaining).`} isSmall={true} className='w-full overflow-auto' />
						}
					</ToolChildrenWrapper>
			}
			else if (toolMessage.type === 'tool_error') {
				const { result } = toolMessage
				componentParams.bottomChildren = <BottomChildren title='Error'>
					<CodeChildren>
						{result}
					</CodeChildren>
				</BottomChildren>
			}

			return <ToolHeaderWrapper {...componentParams} />
		}
	},
	'search_pathnames_only': {
		resultWrapper: ({ toolMessage }) => {
			const accessor = useAccessor()
			const commandService = accessor.get('ICommandService')
			const isError = false
			const isRejected = toolMessage.type === 'rejected'
			const title = getTitle(toolMessage)
			const { desc1, desc1Info } = toolNameToDesc(toolMessage.name, toolMessage.params, accessor)
			const icon = null

			if (toolMessage.type === 'tool_request') return null // do not show past requests
			if (toolMessage.type === 'running_now') return null // do not show running

			const { rawParams, params } = toolMessage
			const componentParams: ToolHeaderParams = { title, desc1, desc1Info, isError, icon, isRejected, }

			if (params.includePattern) {
				componentParams.info = `Only search in ${params.includePattern}`
			}

			if (toolMessage.type === 'success') {
				const { result, rawParams } = toolMessage
				componentParams.numResults = result.uris.length
				componentParams.hasNextPage = result.hasNextPage
				componentParams.children = result.uris.length === 0 ? undefined
					: <ToolChildrenWrapper>
						{result.uris.map((uri, i) => (<ListableToolItem key={i}
							name={getBasename(uri.fsPath)}
							className='w-full overflow-auto'
							onClick={() => { voidOpenFileFn(uri, accessor) }}
						/>))}
						{result.hasNextPage &&
							<ListableToolItem name={'Results truncated.'} isSmall={true} className='w-full overflow-auto' />
						}

					</ToolChildrenWrapper>
			}
			else if (toolMessage.type === 'tool_error') {
				const { result } = toolMessage
				componentParams.bottomChildren = <BottomChildren title='Error'>
					<CodeChildren>
						{result}
					</CodeChildren>
				</BottomChildren>
			}

			return <ToolHeaderWrapper {...componentParams} />
		}
	},
	'search_for_files': {
		resultWrapper: ({ toolMessage }) => {
			const accessor = useAccessor()
			const commandService = accessor.get('ICommandService')
			const isError = false
			const isRejected = toolMessage.type === 'rejected'
			const title = getTitle(toolMessage)
			const { desc1, desc1Info } = toolNameToDesc(toolMessage.name, toolMessage.params, accessor)
			const icon = null

			if (toolMessage.type === 'tool_request') return null // do not show past requests
			if (toolMessage.type === 'running_now') return null // do not show running

			const { rawParams, params } = toolMessage
			const componentParams: ToolHeaderParams = { title, desc1, desc1Info, isError, icon, isRejected, }

			if (params.searchInFolder || params.isRegex) {
				let info: string[] = []
				if (params.searchInFolder) {
					const rel = getRelative(params.searchInFolder, accessor)
					if (rel) info.push(`Only search in ${rel}`)
				}
				if (params.isRegex) { info.push(`Uses regex search`) }
				componentParams.info = info.join('; ')
			}

			if (toolMessage.type === 'success') {
				const { result, rawParams } = toolMessage
				componentParams.numResults = result.uris.length
				componentParams.hasNextPage = result.hasNextPage
				componentParams.children = result.uris.length === 0 ? undefined
					: <ToolChildrenWrapper>
						{result.uris.map((uri, i) => (<ListableToolItem key={i}
							name={getBasename(uri.fsPath)}
							className='w-full overflow-auto'
							onClick={() => { voidOpenFileFn(uri, accessor) }}
						/>))}
						{result.hasNextPage &&
							<ListableToolItem name={`Results truncated.`} isSmall={true} className='w-full overflow-auto' />
						}

					</ToolChildrenWrapper>
			}
			else if (toolMessage.type === 'tool_error') {
				const { result } = toolMessage
				componentParams.bottomChildren = <BottomChildren title='Error'>
					<CodeChildren>
						{result}
					</CodeChildren>
				</BottomChildren>
			}
			return <ToolHeaderWrapper {...componentParams} />
		}
	},

	'search_in_file': {
		resultWrapper: ({ toolMessage }) => {
			const accessor = useAccessor();
			const toolsService = accessor.get('IToolsService');
			const title = getTitle(toolMessage);
			const isError = false
			const isRejected = toolMessage.type === 'rejected'
			const { desc1, desc1Info } = toolNameToDesc(toolMessage.name, toolMessage.params, accessor);
			const icon = null;

			if (toolMessage.type === 'tool_request') return null // do not show past requests
			if (toolMessage.type === 'running_now') return null // do not show running

			const { rawParams, params } = toolMessage;
			const componentParams: ToolHeaderParams = { title, desc1, desc1Info, isError, icon, isRejected };

			const infoarr: string[] = []
			const uriStr = getRelative(params.uri, accessor)
			if (uriStr) infoarr.push(uriStr)
			if (params.isRegex) infoarr.push('Uses regex search')
			componentParams.info = infoarr.join('; ')

			if (toolMessage.type === 'success') {
				const { result } = toolMessage; // result is array of snippets
				componentParams.numResults = result.lines.length;
				componentParams.children = result.lines.length === 0 ? undefined :
					<ToolChildrenWrapper>
						<CodeChildren className='bg-void-bg-3'>
							<pre className='font-mono whitespace-pre'>
								{toolsService.stringOfResult['search_in_file'](params, result)}
							</pre>
						</CodeChildren>
					</ToolChildrenWrapper>
			}
			else if (toolMessage.type === 'tool_error') {
				const { result } = toolMessage;
				componentParams.bottomChildren = <BottomChildren title='Error'>
					<CodeChildren>
						{result}
					</CodeChildren>
				</BottomChildren>
			}

			return <ToolHeaderWrapper {...componentParams} />;
		}
	},

	'read_lint_errors': {
		resultWrapper: ({ toolMessage }) => {
			const accessor = useAccessor()
			const commandService = accessor.get('ICommandService')

			const title = getTitle(toolMessage)

			const { uri } = toolMessage.params ?? {}
			const { desc1, desc1Info } = toolNameToDesc(toolMessage.name, toolMessage.params, accessor)
			const icon = null

			if (toolMessage.type === 'tool_request') return null // do not show past requests
			if (toolMessage.type === 'running_now') return null // do not show running

			const isError = false
			const isRejected = toolMessage.type === 'rejected'
			const { rawParams, params } = toolMessage
			const componentParams: ToolHeaderParams = { title, desc1, desc1Info, isError, icon, isRejected, }

			componentParams.info = getRelative(uri, accessor) // full path

			if (toolMessage.type === 'success') {
				const { result } = toolMessage
				componentParams.onClick = () => { voidOpenFileFn(params.uri, accessor) }
				if (result.lintErrors)
					componentParams.children = <LintErrorChildren lintErrors={result.lintErrors} />
				else
					componentParams.children = `No lint errors found.`

			}
			else if (toolMessage.type === 'tool_error') {
				const { result } = toolMessage
				// JumpToFileButton removed in favor of FileLinkText
				componentParams.bottomChildren = <BottomChildren title='Error'>
					<CodeChildren>
						{result}
					</CodeChildren>
				</BottomChildren>
			}

			return <ToolHeaderWrapper {...componentParams} />
		},
	},

	// ---

	'create_file_or_folder': {
		resultWrapper: ({ toolMessage }) => {
			const accessor = useAccessor()
			const commandService = accessor.get('ICommandService')
			const isError = false
			const isRejected = toolMessage.type === 'rejected'
			const title = getTitle(toolMessage)
			const { desc1, desc1Info } = toolNameToDesc(toolMessage.name, toolMessage.params, accessor)
			const icon = null


			const { rawParams, params } = toolMessage
			const componentParams: ToolHeaderParams = { title, desc1, desc1Info, isError, icon, isRejected, }

			componentParams.info = getRelative(params.uri, accessor) // full path

			if (toolMessage.type === 'success') {
				const { result } = toolMessage
				componentParams.onClick = () => { voidOpenFileFn(params.uri, accessor) }
			}
			else if (toolMessage.type === 'rejected') {
				componentParams.onClick = () => { voidOpenFileFn(params.uri, accessor) }
			}
			else if (toolMessage.type === 'tool_error') {
				const { result } = toolMessage
				if (params) { componentParams.onClick = () => { voidOpenFileFn(params.uri, accessor) } }
				componentParams.bottomChildren = <BottomChildren title='Error'>
					<CodeChildren>
						{result}
					</CodeChildren>
				</BottomChildren>
			}
			else if (toolMessage.type === 'running_now') {
				// nothing more is needed
			}
			else if (toolMessage.type === 'tool_request') {
				// nothing more is needed
			}

			return <ToolHeaderWrapper {...componentParams} />
		}
	},
	'delete_file_or_folder': {
		resultWrapper: ({ toolMessage }) => {
			const accessor = useAccessor()
			const commandService = accessor.get('ICommandService')
			const isFolder = toolMessage.params?.isFolder ?? false
			const isError = false
			const isRejected = toolMessage.type === 'rejected'
			const title = getTitle(toolMessage)
			const { desc1, desc1Info } = toolNameToDesc(toolMessage.name, toolMessage.params, accessor)
			const icon = null

			const { rawParams, params } = toolMessage
			const componentParams: ToolHeaderParams = { title, desc1, desc1Info, isError, icon, isRejected, }

			componentParams.info = getRelative(params.uri, accessor) // full path

			if (toolMessage.type === 'success') {
				const { result } = toolMessage
				componentParams.onClick = () => { voidOpenFileFn(params.uri, accessor) }
			}
			else if (toolMessage.type === 'rejected') {
				componentParams.onClick = () => { voidOpenFileFn(params.uri, accessor) }
			}
			else if (toolMessage.type === 'tool_error') {
				const { result } = toolMessage
				if (params) { componentParams.onClick = () => { voidOpenFileFn(params.uri, accessor) } }
				componentParams.bottomChildren = <BottomChildren title='Error'>
					<CodeChildren>
						{result}
					</CodeChildren>
				</BottomChildren>
			}
			else if (toolMessage.type === 'running_now') {
				const { result } = toolMessage
				componentParams.onClick = () => { voidOpenFileFn(params.uri, accessor) }
			}
			else if (toolMessage.type === 'tool_request') {
				const { result } = toolMessage
				componentParams.onClick = () => { voidOpenFileFn(params.uri, accessor) }
			}

			return <ToolHeaderWrapper {...componentParams} />
		}
	},
	'rewrite_file': {
		resultWrapper: (params) => {
			return <EditTool {...params} content={params.toolMessage.params.newContent} />
		}
	},
	'edit_file': {
		resultWrapper: (params) => {
			return <EditTool {...params} content={params.toolMessage.params.searchReplaceBlocks} />
		}
	},

	// ---

	'run_command': {
		resultWrapper: (params) => {
			return <CommandTool {...params} type='run_command' />
		}
	},

	'run_persistent_command': {
		resultWrapper: (params) => {
			return <CommandTool {...params} type='run_persistent_command' />
		}
	},
	'open_persistent_terminal': {
		resultWrapper: ({ toolMessage }) => {
			const accessor = useAccessor()
			const terminalToolsService = accessor.get('ITerminalToolService')

			const { desc1, desc1Info } = toolNameToDesc(toolMessage.name, toolMessage.params, accessor)
			const title = getTitle(toolMessage)
			const icon = null

			if (toolMessage.type === 'tool_request') return null // do not show past requests
			if (toolMessage.type === 'running_now') return null // do not show running

			const isError = false
			const isRejected = toolMessage.type === 'rejected'
			const { rawParams, params } = toolMessage
			const componentParams: ToolHeaderParams = { title, desc1, desc1Info, isError, icon, isRejected, }

			const relativePath = params.cwd ? getRelative(URI.file(params.cwd), accessor) : ''
			componentParams.info = relativePath ? `Running in ${relativePath}` : undefined

			if (toolMessage.type === 'success') {
				const { result } = toolMessage
				const { persistentTerminalId } = result
				componentParams.desc1 = persistentTerminalNameOfId(persistentTerminalId)
				componentParams.onClick = () => terminalToolsService.focusPersistentTerminal(persistentTerminalId)
			}
			else if (toolMessage.type === 'tool_error') {
				const { result } = toolMessage
				componentParams.bottomChildren = <BottomChildren title='Error'>
					<CodeChildren>
						{result}
					</CodeChildren>
				</BottomChildren>
			}

			return <ToolHeaderWrapper {...componentParams} />
		},
	},
	'kill_persistent_terminal': {
		resultWrapper: ({ toolMessage }) => {
			const accessor = useAccessor()
			const commandService = accessor.get('ICommandService')
			const terminalToolsService = accessor.get('ITerminalToolService')

			const { desc1, desc1Info } = toolNameToDesc(toolMessage.name, toolMessage.params, accessor)
			const title = getTitle(toolMessage)
			const icon = null

			if (toolMessage.type === 'tool_request') return null // do not show past requests
			if (toolMessage.type === 'running_now') return null // do not show running

			const isError = false
			const isRejected = toolMessage.type === 'rejected'
			const { rawParams, params } = toolMessage
			const componentParams: ToolHeaderParams = { title, desc1, desc1Info, isError, icon, isRejected, }

			if (toolMessage.type === 'success') {
				const { persistentTerminalId } = params
				componentParams.desc1 = persistentTerminalNameOfId(persistentTerminalId)
				componentParams.onClick = () => terminalToolsService.focusPersistentTerminal(persistentTerminalId)
			}
			else if (toolMessage.type === 'tool_error') {
				const { result } = toolMessage
				componentParams.bottomChildren = <BottomChildren title='Error'>
					<CodeChildren>
						{result}
					</CodeChildren>
				</BottomChildren>
			}

			return <ToolHeaderWrapper {...componentParams} />
		},
	},
};


const Checkpoint = ({ message, threadId, messageIdx, isCheckpointGhost, threadIsRunning }: { message: CheckpointEntry, threadId: string; messageIdx: number, isCheckpointGhost: boolean, threadIsRunning: boolean }) => {
	const accessor = useAccessor()
	const chatThreadService = accessor.get('IChatThreadService')
	const streamState = useFullChatThreadsStreamState()

	const isRunning = useChatThreadsStreamState(threadId)?.isRunning
	const isDisabled = useMemo(() => {
		if (isRunning) return true
		return !!Object.keys(streamState).find((threadId2) => streamState[threadId2]?.isRunning)
	}, [isRunning, streamState])

	return <div
		className={`flex items-center justify-center px-2 `}
	>
		<div
			className={`
                    text-xs
                    text-void-fg-3
                    select-none
                    ${isCheckpointGhost ? 'opacity-50' : 'opacity-100'}
					${isDisabled ? 'cursor-default' : 'cursor-pointer'}
                `}
			style={{ position: 'relative', display: 'inline-block' }} // allow absolute icon
			onClick={() => {
				if (threadIsRunning) return
				if (isDisabled) return
				chatThreadService.jumpToCheckpointBeforeMessageIdx({
					threadId,
					messageIdx,
					jumpToUserModified: messageIdx === (chatThreadService.state.allThreads[threadId]?.messages.length ?? 0) - 1
				})
			}}
			{...isDisabled ? {
				'data-tooltip-id': 'void-tooltip',
				'data-tooltip-content': `Disabled ${isRunning ? 'when running' : 'because another thread is running'}`,
				'data-tooltip-place': 'top',
			} : {}}
		>
			Checkpoint
		</div>
	</div>
}


type ChatBubbleMode = 'display' | 'edit'
type ChatBubbleProps = {
	chatMessage: ChatMessage,
	messageIdx: number,
	isCommitted: boolean,
	chatIsRunning: IsRunningType,
	threadId: string,
	currCheckpointIdx: number | undefined,
	_scrollToBottom: (() => void) | null,
}

const ChatBubble = (props: ChatBubbleProps) => {
	return <ErrorBoundary>
		<_ChatBubble {...props} />
	</ErrorBoundary>
}

const _ChatBubble = ({ threadId, chatMessage, currCheckpointIdx, isCommitted, messageIdx, chatIsRunning, _scrollToBottom }: ChatBubbleProps) => {
	const role = chatMessage.role

	const isCheckpointGhost = messageIdx > (currCheckpointIdx ?? Infinity) && !chatIsRunning // whether to show as gray (if chat is running, for good measure just dont show any ghosts)

	if (role === 'user') {
		return <UserMessageComponent
			chatMessage={chatMessage}
			isCheckpointGhost={isCheckpointGhost}
			currCheckpointIdx={currCheckpointIdx}
			messageIdx={messageIdx}
			_scrollToBottom={_scrollToBottom}
		/>
	}
	else if (role === 'assistant') {
		return <AssistantMessageComponent
			chatMessage={chatMessage}
			isCheckpointGhost={isCheckpointGhost}
			messageIdx={messageIdx}
			isCommitted={isCommitted}
		/>
	}
	else if (role === 'tool') {

		if (chatMessage.type === 'invalid_params') {
			return <div className={`${isCheckpointGhost ? 'opacity-50' : ''}`}>
				<InvalidTool toolName={chatMessage.name} message={chatMessage.content} mcpServerName={chatMessage.mcpServerName} />
			</div>
		}

		const toolName = chatMessage.name
		const isBuiltInTool = isABuiltinToolName(toolName)
		const ToolResultWrapper = isBuiltInTool ? builtinToolNameToComponent[toolName]?.resultWrapper as ResultWrapper<ToolName>
			: MCPToolWrapper as ResultWrapper<ToolName>

		if (ToolResultWrapper)
			return <>
				<div className={`${isCheckpointGhost ? 'opacity-50' : ''}`}>
					<ToolResultWrapper
						toolMessage={chatMessage}
						messageIdx={messageIdx}
						threadId={threadId}
					/>
				</div>
				{chatMessage.type === 'tool_request' ?
					<div className={`${isCheckpointGhost ? 'opacity-50 pointer-events-none' : ''}`}>
						<ToolRequestAcceptRejectButtons toolName={chatMessage.name} />
					</div> : null}
			</>
		return null
	}

	else if (role === 'interrupted_streaming_tool') {
		return <div className={`${isCheckpointGhost ? 'opacity-50' : ''}`}>
			<CanceledTool toolName={chatMessage.name} mcpServerName={chatMessage.mcpServerName} />
		</div>
	}

	else if (role === 'checkpoint') {
		return <Checkpoint
			threadId={threadId}
			message={chatMessage}
			messageIdx={messageIdx}
			isCheckpointGhost={isCheckpointGhost}
			threadIsRunning={!!chatIsRunning}
		/>
	}

}

const CommandBarInChat = () => {
	const { stateOfURI: commandBarStateOfURI, sortedURIs: sortedCommandBarURIs } = useCommandBarState()
	const numFilesChanged = sortedCommandBarURIs.length

	const accessor = useAccessor()
	const editCodeService = accessor.get('IEditCodeService')
	const commandService = accessor.get('ICommandService')
	const chatThreadsState = useChatThreadsState()
	const commandBarState = useCommandBarState()
	const chatThreadsStreamState = useChatThreadsStreamState(chatThreadsState.currentThreadId)

	// (
	// 	<IconShell1
	// 		Icon={CopyIcon}
	// 		onClick={copyChatToClipboard}
	// 		data-tooltip-id='void-tooltip'
	// 		data-tooltip-place='top'
	// 		data-tooltip-content='Copy chat JSON'
	// 	/>
	// )

	const [fileDetailsOpenedState, setFileDetailsOpenedState] = useState<'auto-opened' | 'auto-closed' | 'user-opened' | 'user-closed'>('auto-closed');
	const isFileDetailsOpened = fileDetailsOpenedState === 'auto-opened' || fileDetailsOpenedState === 'user-opened';


	useEffect(() => {
		// close the file details if there are no files
		// this converts 'user-closed' to 'auto-closed'
		if (numFilesChanged === 0) {
			setFileDetailsOpenedState('auto-closed')
		}
		// open the file details if it hasnt been closed
		if (numFilesChanged > 0 && fileDetailsOpenedState !== 'user-closed') {
			setFileDetailsOpenedState('auto-opened')
		}
	}, [fileDetailsOpenedState, setFileDetailsOpenedState, numFilesChanged])


	const isFinishedMakingThreadChanges = (
		// there are changed files
		commandBarState.sortedURIs.length !== 0
		// none of the files are streaming
		&& commandBarState.sortedURIs.every(uri => !commandBarState.stateOfURI[uri.fsPath]?.isStreaming)
	)

	// ======== status of agent ========
	// This icon answers the question "is the LLM doing work on this thread?"
	// assume it is single threaded for now
	// green = Running
	// orange = Requires action
	// dark = Done

	const threadStatus = (
		chatThreadsStreamState?.isRunning === 'awaiting_user' ? { title: 'Needs Approval', color: 'yellow', } as const
			: chatThreadsStreamState?.isRunning ? { title: 'Running', color: 'orange', } as const
				: { title: 'Done', color: 'dark', } as const
	)


	const threadStatusHTML = <StatusIndicator className='mx-1' indicatorColor={threadStatus.color} title={threadStatus.title} />


	// ======== info about changes ========
	// num files changed
	// acceptall + rejectall
	// popup info about each change (each with num changes + acceptall + rejectall of their own)

	const numFilesChangedStr = numFilesChanged === 0 ? 'No files with changes'
		: `${sortedCommandBarURIs.length} file${numFilesChanged === 1 ? '' : 's'} with changes`




	const acceptRejectAllButtons = <div
		// do this with opacity so that the height remains the same at all times
		className={`flex items-center gap-0.5
			${isFinishedMakingThreadChanges ? '' : 'opacity-0 pointer-events-none'}`
		}
	>
		<IconShell1 // RejectAllButtonWrapper
			// text="Reject All"
			// className="text-xs"
			Icon={X}
			onClick={() => {
				sortedCommandBarURIs.forEach(uri => {
					editCodeService.acceptOrRejectAllDiffAreas({
						uri,
						removeCtrlKs: true,
						behavior: "reject",
						_addToHistory: true,
					});
				});
			}}
			data-tooltip-id='void-tooltip'
			data-tooltip-place='top'
			data-tooltip-content='Reject all'
		/>

		<IconShell1 // AcceptAllButtonWrapper
			// text="Accept All"
			// className="text-xs"
			Icon={Check}
			onClick={() => {
				sortedCommandBarURIs.forEach(uri => {
					editCodeService.acceptOrRejectAllDiffAreas({
						uri,
						removeCtrlKs: true,
						behavior: "accept",
						_addToHistory: true,
					});
				});
			}}
			data-tooltip-id='void-tooltip'
			data-tooltip-place='top'
			data-tooltip-content='Accept all'
		/>



	</div>


	// !select-text cursor-auto
	const fileDetailsContent = <div className="px-2 gap-1 w-full overflow-y-auto">
		{sortedCommandBarURIs.map((uri, i) => {
			const basename = getBasename(uri.fsPath)

			const { sortedDiffIds, isStreaming } = commandBarStateOfURI[uri.fsPath] ?? {}
			const isFinishedMakingFileChanges = !isStreaming

			const numDiffs = sortedDiffIds?.length || 0

			const fileStatus = (isFinishedMakingFileChanges
				? { title: 'Done', color: 'dark', } as const
				: { title: 'Running', color: 'orange', } as const
			)

			const fileNameHTML = <div
				className="flex items-center gap-1.5 text-void-fg-3 hover:brightness-125 transition-all duration-200 cursor-pointer"
				onClick={() => voidOpenFileFn(uri, accessor)}
			>
				{/* <FileIcon size={14} className="text-void-fg-3" /> */}
				<span className="text-void-fg-3">{basename}</span>
			</div>




			const detailsContent = <div className='flex px-4'>
				<span className="text-void-fg-3 opacity-80">{numDiffs} diff{numDiffs !== 1 ? 's' : ''}</span>
			</div>

			const acceptRejectButtons = <div
				// do this with opacity so that the height remains the same at all times
				className={`flex items-center gap-0.5
					${isFinishedMakingFileChanges ? '' : 'opacity-0 pointer-events-none'}
				`}
			>
				{/* <JumpToFileButton
					uri={uri}
					data-tooltip-id='void-tooltip'
					data-tooltip-place='top'
					data-tooltip-content='Go to file'
				/> */}
				<IconShell1 // RejectAllButtonWrapper
					Icon={X}
					onClick={() => { editCodeService.acceptOrRejectAllDiffAreas({ uri, removeCtrlKs: true, behavior: "reject", _addToHistory: true, }); }}
					data-tooltip-id='void-tooltip'
					data-tooltip-place='top'
					data-tooltip-content='Reject file'

				/>
				<IconShell1 // AcceptAllButtonWrapper
					Icon={Check}
					onClick={() => { editCodeService.acceptOrRejectAllDiffAreas({ uri, removeCtrlKs: true, behavior: "accept", _addToHistory: true, }); }}
					data-tooltip-id='void-tooltip'
					data-tooltip-place='top'
					data-tooltip-content='Accept file'
				/>

			</div>

			const fileStatusHTML = <StatusIndicator className='mx-1' indicatorColor={fileStatus.color} title={fileStatus.title} />

			return (
				// name, details
				<div key={i} className="flex justify-between items-center">
					<div className="flex items-center">
						{fileNameHTML}
						{detailsContent}
					</div>
					<div className="flex items-center gap-2">
						{acceptRejectButtons}
						{fileStatusHTML}
					</div>
				</div>
			)
		})}
	</div>

	const fileDetailsButton = (
		<button
			className={`flex items-center gap-1 rounded ${numFilesChanged === 0 ? 'cursor-pointer' : 'cursor-pointer hover:brightness-125 transition-all duration-200'}`}
			onClick={() => isFileDetailsOpened ? setFileDetailsOpenedState('user-closed') : setFileDetailsOpenedState('user-opened')}
			type='button'
			disabled={numFilesChanged === 0}
		>
			<svg
				className="transition-transform duration-200 size-3.5"
				style={{
					transform: isFileDetailsOpened ? 'rotate(0deg)' : 'rotate(180deg)',
					transition: 'transform 0.2s cubic-bezier(0.25, 0.1, 0.25, 1)'
				}}
				xmlns="http://www.w3.org/2000/svg" width="16" height="16" viewBox="0 0 24 24" fill="none" stroke="currentColor" strokeWidth="2" strokeLinecap="round" strokeLinejoin="round"><polyline points="18 15 12 9 6 15"></polyline>
			</svg>
			{numFilesChangedStr}
		</button>
	)

	return (
		<>
			{/* file details */}
			<div className='px-2'>
				<div
					className={`
						select-none
						flex w-full rounded-t-lg bg-void-bg-3
						text-void-fg-3 text-xs text-nowrap

						overflow-hidden transition-all duration-200 ease-in-out
						${isFileDetailsOpened ? 'max-h-24' : 'max-h-0'}
					`}
				>
					{fileDetailsContent}
				</div>
			</div>
			{/* main content */}
			<div
				className={`
					select-none
					flex w-full rounded-t-lg bg-void-bg-3
					text-void-fg-3 text-xs text-nowrap
					border-t border-l border-r border-zinc-300/10

					px-2 py-1
					justify-between
				`}
			>
				<div className="flex gap-2 items-center">
					{fileDetailsButton}
				</div>
				<div className="flex gap-2 items-center">
					{acceptRejectAllButtons}
					{threadStatusHTML}
				</div>
			</div>
		</>
	)
}



const EditToolSoFar = ({ toolCallSoFar, }: { toolCallSoFar: RawToolCallObj }) => {

	if (!isABuiltinToolName(toolCallSoFar.name)) return null

	const accessor = useAccessor()

	const uri = toolCallSoFar.rawParams.uri ? URI.file(toolCallSoFar.rawParams.uri) : undefined

	const title = titleOfBuiltinToolName[toolCallSoFar.name].proposed

	const uriDone = toolCallSoFar.doneParams.includes('uri')
	const desc1 = <span className='flex items-center'>
		{uriDone ?
			getBasename(toolCallSoFar.rawParams['uri'] ?? 'unknown')
			: `Generating`}
		<IconLoading />
	</span>

	const desc1OnClick = () => { uri && voidOpenFileFn(uri, accessor) }

	// If URI has not been specified
	return <ToolHeaderWrapper
		title={title}
		desc1={desc1}
		desc1OnClick={desc1OnClick}
	>
		<EditToolChildren
			uri={uri}
			code={toolCallSoFar.rawParams.search_replace_blocks ?? toolCallSoFar.rawParams.new_content ?? ''}
			type={'rewrite'} // as it streams, show in rewrite format, don't make a diff editor
		/>
		<IconLoading />
	</ToolHeaderWrapper>

}


export const SidebarChat = () => {
	const textAreaRef = useRef<HTMLTextAreaElement | null>(null)
	const textAreaFnsRef = useRef<TextAreaFns | null>(null)

	const accessor = useAccessor()
	const commandService = accessor.get('ICommandService')
	const chatThreadsService = accessor.get('IChatThreadService')

	const settingsState = useSettingsState()
	// ----- HIGHER STATE -----

	// threads state
	const chatThreadsState = useChatThreadsState()

	const currentThread = chatThreadsService.getCurrentThread()
	const previousMessages = currentThread?.messages ?? []

	const selections = currentThread.state.stagingSelections
	const setSelections = (s: StagingSelectionItem[]) => { chatThreadsService.setCurrentThreadState({ stagingSelections: s }) }

	// stream state
	const currThreadStreamState = useChatThreadsStreamState(chatThreadsState.currentThreadId)
	const isRunning = currThreadStreamState?.isRunning
	const latestError = currThreadStreamState?.error
	const { displayContentSoFar, toolCallSoFar, reasoningSoFar } = currThreadStreamState?.llmInfo ?? {}

	// this is just if it's currently being generated, NOT if it's currently running
	const toolIsGenerating = toolCallSoFar && !toolCallSoFar.isDone // show loading for slow tools (right now just edit)

	// ----- SIDEBAR CHAT state (local) -----

	// state of current message
	const initVal = ''
	const [instructionsAreEmpty, setInstructionsAreEmpty] = useState(!initVal)
	const [stagedImage, setStagedImage] = useState<{ data: string, type: string } | null>(null); // New state for staged image

	const isDisabled = (instructionsAreEmpty && !stagedImage) || !!isFeatureNameDisabled('Chat', settingsState) // Disable if no text and no image

	const sidebarRef = useRef<HTMLDivElement>(null)
	const scrollContainerRef = useRef<HTMLDivElement | null>(null)
	const onSubmit = useCallback(async (_forceSubmit?: string) => {

		if (isDisabled && !_forceSubmit) return
		if (isRunning) return

		const threadId = chatThreadsService.state.currentThreadId

		// send message to LLM
		const userMessage = _forceSubmit || textAreaRef.current?.value || ''

		try {
			await chatThreadsService.addUserMessageAndStreamResponse({
				userMessage,
				threadId,
				imageData: stagedImage?.data,
				imageMimeType: stagedImage?.type
			})
		} catch (e) {
			console.error('Error while sending message in chat:', e)
		}

		setSelections([]) // clear staging
		setStagedImage(null); // Clear staged image after submit
		textAreaFnsRef.current?.setValue('')
		textAreaRef.current?.focus() // focus input after submit

	}, [chatThreadsService, isDisabled, isRunning, textAreaRef, textAreaFnsRef, setSelections, settingsState, stagedImage])

	const onAbort = async () => {
		const threadId = currentThread.id
		await chatThreadsService.abortRunning(threadId)
	}

	const keybindingString = accessor.get('IKeybindingService').lookupKeybinding(VOID_CTRL_L_ACTION_ID)?.getLabel()

	const threadId = currentThread.id
	const currCheckpointIdx = chatThreadsState.allThreads[threadId]?.state?.currCheckpointIdx ?? undefined  // if not exist, treat like checkpoint is last message (infinity)



	// resolve mount info
	const isResolved = chatThreadsState.allThreads[threadId]?.state.mountedInfo?.mountedIsResolvedRef.current
	useEffect(() => {
		if (isResolved) return
		chatThreadsState.allThreads[threadId]?.state.mountedInfo?._whenMountedResolver?.({
			textAreaRef: textAreaRef,
			scrollToBottom: () => scrollToBottom(scrollContainerRef),
		})

	}, [chatThreadsState, threadId, textAreaRef, scrollContainerRef, isResolved])




	const previousMessagesHTML = useMemo(() => {
		// const lastMessageIdx = previousMessages.findLastIndex(v => v.role !== 'checkpoint')
		// tool request shows up as Editing... if in progress
		return previousMessages.map((message, i) => {
			return <ChatBubble
				key={i}
				currCheckpointIdx={currCheckpointIdx}
				chatMessage={message}
				messageIdx={i}
				isCommitted={true}
				chatIsRunning={isRunning}
				threadId={threadId}
				_scrollToBottom={() => scrollToBottom(scrollContainerRef)}
			/>
		})
	}, [previousMessages, threadId, currCheckpointIdx, isRunning])

	const streamingChatIdx = previousMessagesHTML.length
	const currStreamingMessageHTML = reasoningSoFar || displayContentSoFar || isRunning ?
		<ChatBubble
			key={'curr-streaming-msg'}
			currCheckpointIdx={currCheckpointIdx}
			chatMessage={{
				role: 'assistant',
				displayContent: displayContentSoFar ?? '',
				reasoning: reasoningSoFar ?? '',
				anthropicReasoning: null,
			}}
			messageIdx={streamingChatIdx}
			isCommitted={false}
			chatIsRunning={isRunning}

			threadId={threadId}
			_scrollToBottom={null}
		/> : null


	// the tool currently being generated
	const generatingTool = toolIsGenerating ?
		toolCallSoFar.name === 'edit_file' || toolCallSoFar.name === 'rewrite_file' ? <EditToolSoFar
			key={'curr-streaming-tool'}
			toolCallSoFar={toolCallSoFar}
		/>
			: null
		: null

	const messagesHTML = <ScrollToBottomContainer
		key={'messages' + chatThreadsState.currentThreadId} // force rerender on all children if id changes
		scrollContainerRef={scrollContainerRef}
		className={`
			flex flex-col
			px-4 py-4 space-y-4
			w-full h-full
			overflow-x-hidden
			overflow-y-auto
			${previousMessagesHTML.length === 0 && !displayContentSoFar ? 'hidden' : ''}
		`}
	>
		{/* previous messages */}
		{previousMessagesHTML}
		{currStreamingMessageHTML}

		{/* Generating tool */}
		{generatingTool}

		{/* loading indicator */}
		{isRunning === 'LLM' || isRunning === 'idle' && !toolIsGenerating ? <ProseWrapper>
			{<IconLoading className='opacity-50 text-sm' />}
		</ProseWrapper> : null}


		{/* error message */}
		{latestError === undefined ? null :
			<div className='px-2 my-1'>
				<ErrorDisplay
					message={latestError.message}
					fullError={latestError.fullError}
					onDismiss={() => { chatThreadsService.dismissStreamError(currentThread.id) }}
					showDismiss={true}
				/>

				<WarningBox className='text-sm my-2 mx-4' onClick={() => { commandService.executeCommand(VOID_OPEN_SETTINGS_ACTION_ID) }} text='Open settings' />
			</div>
		}
	</ScrollToBottomContainer>


	const onChangeText = useCallback((newStr: string) => {
		setInstructionsAreEmpty(!newStr)
	}, [setInstructionsAreEmpty])
	const onKeyDown = useCallback((e: KeyboardEvent<HTMLTextAreaElement>) => {
		if (e.key === 'Enter' && !e.shiftKey) {
			onSubmit()
		} else if (e.key === 'Escape' && isRunning) {
			onAbort()
		}
	}, [onSubmit, onAbort, isRunning])

	const inputChatArea = <VoidChatArea
		featureName='Chat'
		onSubmit={() => onSubmit()}
		onAbort={onAbort}
		isStreaming={!!isRunning}
		isDisabled={isDisabled}
		showSelections={true}
		// showProspectiveSelections={previousMessagesHTML.length === 0}
		selections={selections}
		setSelections={setSelections}
		onClickAnywhere={() => { textAreaRef.current?.focus() }}
	>
		<VoidInputBox2
			enableAtToMention
			className={`min-h-[81px] px-0.5 py-0.5`}
			placeholder={`@ to mention, ${keybindingString ? `${keybindingString} to add a selection. ` : ''}Enter instructions...`}
			onChangeText={onChangeText}
			onKeyDown={onKeyDown}
			onFocus={() => { chatThreadsService.setCurrentlyFocusedMessageIdx(undefined) }}
			ref={textAreaRef}
			fnsRef={textAreaFnsRef}
			multiline={true}
			onImagePasted={(base64Data, mimeType) => {
				setStagedImage({ data: base64Data, type: mimeType });
			}}
		/>
		{stagedImage && (
			<div className="void-image-preview-container">
				<img
					src={stagedImage.data}
					alt="Staged image"
					className="void-pasted-image-preview"
				/>
				<button
					onClick={() => setStagedImage(null)}
					className="void-remove-image-button"
					aria-label="Remove image"
				>
					×
				</button>
			</div>
		)}
	</VoidChatArea>


	const isLandingPage = previousMessages.length === 0


	const initiallySuggestedPromptsHTML = <div className='flex flex-col gap-2 w-full text-nowrap text-void-fg-3 select-none'>
		{[
			'Summarize my codebase',
			'How do types work in Rust?',
			'Create a .voidrules file for me'
		].map((text, index) => (
			<div
				key={index}
				className='py-1 px-2 rounded text-sm bg-zinc-700/5 hover:bg-zinc-700/10 dark:bg-zinc-300/5 dark:hover:bg-zinc-300/10 cursor-pointer opacity-80 hover:opacity-100'
				onClick={() => onSubmit(text)}
			>
				{text}
			</div>
		))}
	</div>



	const threadPageInput = <div key={'input' + chatThreadsState.currentThreadId}>
		<div className='px-4'>
			<CommandBarInChat />
		</div>
		<div className='px-2 pb-2'>
			{inputChatArea}
		</div>
	</div>

	const landingPageInput = <div>
		<div className='pt-8'>
			{inputChatArea}
		</div>
	</div>

	const landingPageContent = <div
		ref={sidebarRef}
		className='w-full h-full max-h-full flex flex-col overflow-auto px-4'
	>
		<ErrorBoundary>
			{landingPageInput}
		</ErrorBoundary>

		{Object.keys(chatThreadsState.allThreads).length > 1 ? // show if there are threads
			<ErrorBoundary>
				<div className='pt-8 mb-2 text-void-fg-3 text-root select-none pointer-events-none'>Previous Threads</div>
				<PastThreadsList />
			</ErrorBoundary>
			:
			<ErrorBoundary>
				<div className='pt-8 mb-2 text-void-fg-3 text-root select-none pointer-events-none'>Suggestions</div>
				{initiallySuggestedPromptsHTML}
			</ErrorBoundary>
		}
	</div>


	// const threadPageContent = <div>
	// 	{/* Thread content */}
	// 	<div className='flex flex-col overflow-hidden'>
	// 		<div className={`overflow-hidden ${previousMessages.length === 0 ? 'h-0 max-h-0 pb-2' : ''}`}>
	// 			<ErrorBoundary>
	// 				{messagesHTML}
	// 			</ErrorBoundary>
	// 		</div>
	// 		<ErrorBoundary>
	// 			{inputForm}
	// 		</ErrorBoundary>
	// 	</div>
	// </div>
	const threadPageContent = <div
		ref={sidebarRef}
		className='w-full h-full flex flex-col overflow-hidden'
	>

		<ErrorBoundary>
			{messagesHTML}
		</ErrorBoundary>
		<ErrorBoundary>
			{threadPageInput}
		</ErrorBoundary>
	</div>


	return (
		<Fragment key={threadId} // force rerender when change thread
		>
			{isLandingPage ?
				landingPageContent
				: threadPageContent}
		</Fragment>
	)
}<|MERGE_RESOLUTION|>--- conflicted
+++ resolved
@@ -1347,7 +1347,8 @@
 				<ReasoningWrapper isDoneReasoning={isDoneReasoning} isStreaming={!isCommitted}>
 					<SmallProseWrapper>
 						<ChatMarkdownRender
-							chatMessage={{ displayContent: reasoningStr || '' }} // imageData and imageMimeType will be undefined
+							// imageData and imageMimeType will be undefined
+							string={reasoningStr || ''}
 							chatMessageLocation={chatMessageLocation}
 							isApplyEnabled={false}
 							isLinkDetectionEnabled={true}
@@ -1362,7 +1363,8 @@
 			<div className={`${isCheckpointGhost ? 'opacity-50' : ''}`}>
 				<ProseWrapper>
 					<ChatMarkdownRender
-						chatMessage={{ displayContent: chatMessage.displayContent || '', imageData: chatMessage.imageData, imageMimeType: chatMessage.imageMimeType }}
+						string={chatMessage.displayContent}
+						image={chatMessage.imageData ? { imgData: chatMessage.imageData } : undefined}
 						chatMessageLocation={chatMessageLocation}
 						isApplyEnabled={true}
 						isLinkDetectionEnabled={true}
@@ -1676,11 +1678,7 @@
 
 	return <div className='!select-text cursor-auto'>
 		<SmallProseWrapper>
-<<<<<<< HEAD
-			<ChatMarkdownRender chatMessage={{ displayContent: code }} codeURI={uri} chatMessageLocation={undefined} />
-=======
 			{content}
->>>>>>> c12e9ca9
 		</SmallProseWrapper>
 	</div>
 
@@ -1994,7 +1992,7 @@
 				componentParams.children = <ToolChildrenWrapper>
 					<SmallProseWrapper>
 						<ChatMarkdownRender
-							chatMessage={{ displayContent: `\`\`\`\n${result.str}\n\`\`\`` }}
+							string={`\`\`\`\n${result.str}\n\`\`\``}
 							chatMessageLocation={undefined}
 							isApplyEnabled={false}
 							isLinkDetectionEnabled={true}
