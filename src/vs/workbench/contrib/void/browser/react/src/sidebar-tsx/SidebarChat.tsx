--- conflicted
+++ resolved
@@ -553,16 +553,11 @@
 		<div className="mx-4 select-none">
 			<div className="border border-void-border-3 rounded px-2 py-1 bg-void-bg-2-alt overflow-hidden">
 				<div
-<<<<<<< HEAD
 					className={`flex items-center min-h-[24px] ${isClickable ? 'cursor-pointer hover:brightness-125 transition-all duration-150' : ''} ${!isDropdown ? 'mx-1' : ''}`}
 					onClick={() => {
 						if (children) { setIsExpanded(v => !v); }
 						if (onClick) { onClick(); }
 					}}
-=======
-					className={`flex items-center min-h-[24px] ${isDropdown ? 'cursor-pointer hover:brightness-125 transition-all duration-150' : 'mx-1'}`}
-					onClick={() => children && setIsExpanded(!isExpanded)}
->>>>>>> b82d6684
 				>
 					{isDropdown && (
 						<ChevronRight
