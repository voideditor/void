/*--------------------------------------------------------------------------------------
 *  Copyright 2025 Glass Devtools, Inc. All rights reserved.
 *  Licensed under the Apache License, Version 2.0. See LICENSE.txt for more information.
 *--------------------------------------------------------------------------------------*/

import React, { useState, useEffect, useCallback } from 'react'
import { RefreshableProviderName, SettingsOfProvider } from '../../../../../../../workbench/contrib/void/common/voidSettingsTypes.js'
import { IDisposable } from '../../../../../../../base/common/lifecycle.js'
import { VoidSidebarState } from '../../../sidebarStateService.js'
import { VoidSettingsState } from '../../../../../../../workbench/contrib/void/common/voidSettingsService.js'
import { ColorScheme } from '../../../../../../../platform/theme/common/theme.js'
import { RefreshModelStateOfProvider } from '../../../../../../../workbench/contrib/void/common/refreshModelService.js'

import { ServicesAccessor } from '../../../../../../../editor/browser/editorExtensions.js';
import { IExplorerService } from '../../../../../../../workbench/contrib/files/browser/files.js'
import { IModelService } from '../../../../../../../editor/common/services/model.js';
import { IClipboardService } from '../../../../../../../platform/clipboard/common/clipboardService.js';
import { IContextViewService, IContextMenuService } from '../../../../../../../platform/contextview/browser/contextView.js';
import { IFileService } from '../../../../../../../platform/files/common/files.js';
import { IHoverService } from '../../../../../../../platform/hover/browser/hover.js';
import { IThemeService } from '../../../../../../../platform/theme/common/themeService.js';
import { ILLMMessageService } from '../../../../common/sendLLMMessageService.js';
import { IRefreshModelService } from '../../../../../../../workbench/contrib/void/common/refreshModelService.js';
import { IVoidSettingsService } from '../../../../../../../workbench/contrib/void/common/voidSettingsService.js';

import { ISidebarStateService } from '../../../sidebarStateService.js';
import { IInstantiationService } from '../../../../../../../platform/instantiation/common/instantiation.js'
import { ICodeEditorService } from '../../../../../../../editor/browser/services/codeEditorService.js'
import { ICommandService } from '../../../../../../../platform/commands/common/commands.js'
import { IContextKeyService } from '../../../../../../../platform/contextkey/common/contextkey.js'
import { INotificationService } from '../../../../../../../platform/notification/common/notification.js'
import { IAccessibilityService } from '../../../../../../../platform/accessibility/common/accessibility.js'
import { ILanguageConfigurationService } from '../../../../../../../editor/common/languages/languageConfigurationRegistry.js'
import { ILanguageFeaturesService } from '../../../../../../../editor/common/services/languageFeatures.js'
import { ILanguageDetectionService } from '../../../../../../services/languageDetection/common/languageDetectionWorkerService.js'
import { IKeybindingService } from '../../../../../../../platform/keybinding/common/keybinding.js'
import { IEnvironmentService } from '../../../../../../../platform/environment/common/environment.js'
import { IConfigurationService } from '../../../../../../../platform/configuration/common/configuration.js'
import { IPathService } from '../../../../../../../workbench/services/path/common/pathService.js'
import { IMetricsService } from '../../../../../../../workbench/contrib/void/common/metricsService.js'
import { URI } from '../../../../../../../base/common/uri.js'
import { IChatThreadService, ThreadsState, ThreadStreamState } from '../../../chatThreadService.js'
import { ITerminalToolService } from '../../../terminalToolService.js'
import { ILanguageService } from '../../../../../../../editor/common/languages/language.js'
import { IVoidModelService } from '../../../../common/voidModelService.js'
import { IWorkspaceContextService } from '../../../../../../../platform/workspace/common/workspace.js'
import { IVoidCommandBarService } from '../../../voidCommandBarService.js'
import { INativeHostService } from '../../../../../../../platform/native/common/native.js';
import { IEditCodeService } from '../../../editCodeServiceInterface.js'
import { IToolsService } from '../../../toolsService.js'
import { IConvertToLLMMessageService } from '../../../convertToLLMMessageService.js'
<<<<<<< HEAD
import { ISearchService } from '../../../../../../services/search/common/search.js'
=======
import { ITerminalService } from '../../../../../terminal/browser/terminal.js'
>>>>>>> d077eb9c


// normally to do this you'd use a useEffect that calls .onDidChangeState(), but useEffect mounts too late and misses initial state changes

// even if React hasn't mounted yet, the variables are always updated to the latest state.
// React listens by adding a setState function to these listeners.

let sidebarState: VoidSidebarState
const sidebarStateListeners: Set<(s: VoidSidebarState) => void> = new Set()

let chatThreadsState: ThreadsState
const chatThreadsStateListeners: Set<(s: ThreadsState) => void> = new Set()

let chatThreadsStreamState: ThreadStreamState
const chatThreadsStreamStateListeners: Set<(threadId: string) => void> = new Set()

let settingsState: VoidSettingsState
const settingsStateListeners: Set<(s: VoidSettingsState) => void> = new Set()

let refreshModelState: RefreshModelStateOfProvider
const refreshModelStateListeners: Set<(s: RefreshModelStateOfProvider) => void> = new Set()
const refreshModelProviderListeners: Set<(p: RefreshableProviderName, s: RefreshModelStateOfProvider) => void> = new Set()

let colorThemeState: ColorScheme
const colorThemeStateListeners: Set<(s: ColorScheme) => void> = new Set()

const ctrlKZoneStreamingStateListeners: Set<(diffareaid: number, s: boolean) => void> = new Set()
const commandBarURIStateListeners: Set<(uri: URI) => void> = new Set();
const activeURIListeners: Set<(uri: URI | null) => void> = new Set();


// must call this before you can use any of the hooks below
// this should only be called ONCE! this is the only place you don't need to dispose onDidChange. If you use state.onDidChange anywhere else, make sure to dispose it!
export const _registerServices = (accessor: ServicesAccessor) => {

	const disposables: IDisposable[] = []

	_registerAccessor(accessor)

	const stateServices = {
		sidebarStateService: accessor.get(ISidebarStateService),
		chatThreadsStateService: accessor.get(IChatThreadService),
		settingsStateService: accessor.get(IVoidSettingsService),
		refreshModelService: accessor.get(IRefreshModelService),
		themeService: accessor.get(IThemeService),
		editCodeService: accessor.get(IEditCodeService),
		voidCommandBarService: accessor.get(IVoidCommandBarService),
		modelService: accessor.get(IModelService),
	}

	const { sidebarStateService, settingsStateService, chatThreadsStateService, refreshModelService, themeService, editCodeService, voidCommandBarService, modelService } = stateServices

	sidebarState = sidebarStateService.state
	disposables.push(
		sidebarStateService.onDidChangeState(() => {
			sidebarState = sidebarStateService.state
			sidebarStateListeners.forEach(l => l(sidebarState))
		})
	)

	chatThreadsState = chatThreadsStateService.state
	disposables.push(
		chatThreadsStateService.onDidChangeCurrentThread(() => {
			chatThreadsState = chatThreadsStateService.state
			chatThreadsStateListeners.forEach(l => l(chatThreadsState))
		})
	)

	// same service, different state
	chatThreadsStreamState = chatThreadsStateService.streamState
	disposables.push(
		chatThreadsStateService.onDidChangeStreamState(({ threadId }) => {
			chatThreadsStreamState = chatThreadsStateService.streamState
			chatThreadsStreamStateListeners.forEach(l => l(threadId))
		})
	)

	settingsState = settingsStateService.state
	disposables.push(
		settingsStateService.onDidChangeState(() => {
			settingsState = settingsStateService.state
			settingsStateListeners.forEach(l => l(settingsState))
		})
	)

	refreshModelState = refreshModelService.state
	disposables.push(
		refreshModelService.onDidChangeState((providerName) => {
			refreshModelState = refreshModelService.state
			refreshModelStateListeners.forEach(l => l(refreshModelState))
			refreshModelProviderListeners.forEach(l => l(providerName, refreshModelState)) // no state
		})
	)

	colorThemeState = themeService.getColorTheme().type
	disposables.push(
		themeService.onDidColorThemeChange(({ type }) => {
			colorThemeState = type
			colorThemeStateListeners.forEach(l => l(colorThemeState))
		})
	)

	// no state
	disposables.push(
		editCodeService.onDidChangeStreamingInCtrlKZone(({ diffareaid }) => {
			const isStreaming = editCodeService.isCtrlKZoneStreaming({ diffareaid })
			ctrlKZoneStreamingStateListeners.forEach(l => l(diffareaid, isStreaming))
		})
	)

	disposables.push(
		voidCommandBarService.onDidChangeState(({ uri }) => {
			commandBarURIStateListeners.forEach(l => l(uri));
		})
	)

	disposables.push(
		voidCommandBarService.onDidChangeActiveURI(({ uri }) => {
			activeURIListeners.forEach(l => l(uri));
		})
	)



	return disposables
}



const getReactAccessor = (accessor: ServicesAccessor) => {
	const reactAccessor = {
		IModelService: accessor.get(IModelService),
		IClipboardService: accessor.get(IClipboardService),
		IContextViewService: accessor.get(IContextViewService),
		IContextMenuService: accessor.get(IContextMenuService),
		IFileService: accessor.get(IFileService),
		IHoverService: accessor.get(IHoverService),
		IThemeService: accessor.get(IThemeService),
		ILLMMessageService: accessor.get(ILLMMessageService),
		IRefreshModelService: accessor.get(IRefreshModelService),
		IVoidSettingsService: accessor.get(IVoidSettingsService),
		IEditCodeService: accessor.get(IEditCodeService),
		ISidebarStateService: accessor.get(ISidebarStateService),
		IChatThreadService: accessor.get(IChatThreadService),

		IInstantiationService: accessor.get(IInstantiationService),
		ICodeEditorService: accessor.get(ICodeEditorService),
		ICommandService: accessor.get(ICommandService),
		IContextKeyService: accessor.get(IContextKeyService),
		INotificationService: accessor.get(INotificationService),
		IAccessibilityService: accessor.get(IAccessibilityService),
		ILanguageConfigurationService: accessor.get(ILanguageConfigurationService),
		ILanguageDetectionService: accessor.get(ILanguageDetectionService),
		ILanguageFeaturesService: accessor.get(ILanguageFeaturesService),
		IKeybindingService: accessor.get(IKeybindingService),
		ISearchService: accessor.get(ISearchService),

		IExplorerService: accessor.get(IExplorerService),
		IEnvironmentService: accessor.get(IEnvironmentService),
		IConfigurationService: accessor.get(IConfigurationService),
		IPathService: accessor.get(IPathService),
		IMetricsService: accessor.get(IMetricsService),
		ITerminalToolService: accessor.get(ITerminalToolService),
		ILanguageService: accessor.get(ILanguageService),
		IVoidModelService: accessor.get(IVoidModelService),
		IWorkspaceContextService: accessor.get(IWorkspaceContextService),

		IVoidCommandBarService: accessor.get(IVoidCommandBarService),
		INativeHostService: accessor.get(INativeHostService),
		IToolsService: accessor.get(IToolsService),
		IConvertToLLMMessageService: accessor.get(IConvertToLLMMessageService),
		ITerminalService: accessor.get(ITerminalService),

	} as const
	return reactAccessor
}

type ReactAccessor = ReturnType<typeof getReactAccessor>


let reactAccessor_: ReactAccessor | null = null
const _registerAccessor = (accessor: ServicesAccessor) => {
	const reactAccessor = getReactAccessor(accessor)
	reactAccessor_ = reactAccessor
}

// -- services --
export const useAccessor = () => {
	if (!reactAccessor_) {
		throw new Error(`⚠️ Void useAccessor was called before _registerServices!`)
	}

	return { get: <S extends keyof ReactAccessor,>(service: S): ReactAccessor[S] => reactAccessor_![service] }
}



// -- state of services --

export const useSidebarState = () => {
	const [s, ss] = useState(sidebarState)
	useEffect(() => {
		ss(sidebarState)
		sidebarStateListeners.add(ss)
		return () => { sidebarStateListeners.delete(ss) }
	}, [ss])
	return s
}

export const useSettingsState = () => {
	const [s, ss] = useState(settingsState)
	useEffect(() => {
		ss(settingsState)
		settingsStateListeners.add(ss)
		return () => { settingsStateListeners.delete(ss) }
	}, [ss])
	return s
}

export const useChatThreadsState = () => {
	const [s, ss] = useState(chatThreadsState)
	useEffect(() => {
		ss(chatThreadsState)
		chatThreadsStateListeners.add(ss)
		return () => { chatThreadsStateListeners.delete(ss) }
	}, [ss])
	return s
	// allow user to set state natively in react
	// const ss: React.Dispatch<React.SetStateAction<ThreadsState>> = (action)=>{
	// 	_ss(action)
	// 	if (typeof action === 'function') {
	// 		const newState = action(chatThreadsState)
	// 		chatThreadsState = newState
	// 	} else {
	// 		chatThreadsState = action
	// 	}
	// }
	// return [s, ss] as const
}




export const useChatThreadsStreamState = (threadId: string) => {
	const [s, ss] = useState<ThreadStreamState[string] | undefined>(chatThreadsStreamState[threadId])
	useEffect(() => {
		ss(chatThreadsStreamState[threadId])
		const listener = (threadId_: string) => {
			if (threadId_ !== threadId) return
			ss(chatThreadsStreamState[threadId])
		}
		chatThreadsStreamStateListeners.add(listener)
		return () => { chatThreadsStreamStateListeners.delete(listener) }
	}, [ss, threadId])
	return s
}

export const useFullChatThreadsStreamState = () => {
	const [s, ss] = useState(chatThreadsStreamState)
	useEffect(() => {
		ss(chatThreadsStreamState)
		const listener = () => { ss(chatThreadsStreamState) }
		chatThreadsStreamStateListeners.add(listener)
		return () => { chatThreadsStreamStateListeners.delete(listener) }
	}, [ss])
	return s
}



export const useRefreshModelState = () => {
	const [s, ss] = useState(refreshModelState)
	useEffect(() => {
		ss(refreshModelState)
		refreshModelStateListeners.add(ss)
		return () => { refreshModelStateListeners.delete(ss) }
	}, [ss])
	return s
}


export const useRefreshModelListener = (listener: (providerName: RefreshableProviderName, s: RefreshModelStateOfProvider) => void) => {
	useEffect(() => {
		refreshModelProviderListeners.add(listener)
		return () => { refreshModelProviderListeners.delete(listener) }
	}, [listener, refreshModelProviderListeners])
}

export const useCtrlKZoneStreamingState = (listener: (diffareaid: number, s: boolean) => void) => {
	useEffect(() => {
		ctrlKZoneStreamingStateListeners.add(listener)
		return () => { ctrlKZoneStreamingStateListeners.delete(listener) }
	}, [listener, ctrlKZoneStreamingStateListeners])
}

export const useIsDark = () => {
	const [s, ss] = useState(colorThemeState)
	useEffect(() => {
		ss(colorThemeState)
		colorThemeStateListeners.add(ss)
		return () => { colorThemeStateListeners.delete(ss) }
	}, [ss])

	// s is the theme, return isDark instead of s
	const isDark = s === ColorScheme.DARK || s === ColorScheme.HIGH_CONTRAST_DARK
	return isDark
}

export const useCommandBarURIListener = (listener: (uri: URI) => void) => {
	useEffect(() => {
		commandBarURIStateListeners.add(listener);
		return () => { commandBarURIStateListeners.delete(listener) };
	}, [listener]);
};
export const useCommandBarState = () => {
	const accessor = useAccessor()
	const commandBarService = accessor.get('IVoidCommandBarService')
	const [s, ss] = useState({ stateOfURI: commandBarService.stateOfURI, sortedURIs: commandBarService.sortedURIs });
	const listener = useCallback(() => {
		ss({ stateOfURI: commandBarService.stateOfURI, sortedURIs: commandBarService.sortedURIs });
	}, [commandBarService])
	useCommandBarURIListener(listener)

	return s;
}



// roughly gets the active URI - this is used to get the history of recent URIs
export const useActiveURI = () => {
	const accessor = useAccessor()
	const commandBarService = accessor.get('IVoidCommandBarService')
	const [s, ss] = useState(commandBarService.activeURI)
	useEffect(() => {
		const listener = () => { ss(commandBarService.activeURI) }
		activeURIListeners.add(listener);
		return () => { activeURIListeners.delete(listener) };
	}, [])
	return { uri: s }
}


<|MERGE_RESOLUTION|>--- conflicted
+++ resolved
@@ -49,11 +49,8 @@
 import { IEditCodeService } from '../../../editCodeServiceInterface.js'
 import { IToolsService } from '../../../toolsService.js'
 import { IConvertToLLMMessageService } from '../../../convertToLLMMessageService.js'
-<<<<<<< HEAD
 import { ISearchService } from '../../../../../../services/search/common/search.js'
-=======
 import { ITerminalService } from '../../../../../terminal/browser/terminal.js'
->>>>>>> d077eb9c
 
 
 // normally to do this you'd use a useEffect that calls .onDidChangeState(), but useEffect mounts too late and misses initial state changes
@@ -150,8 +147,8 @@
 
 	colorThemeState = themeService.getColorTheme().type
 	disposables.push(
-		themeService.onDidColorThemeChange(({ type }) => {
-			colorThemeState = type
+		themeService.onDidColorThemeChange(({ theme }) => {
+			colorThemeState = theme.type
 			colorThemeStateListeners.forEach(l => l(colorThemeState))
 		})
 	)
