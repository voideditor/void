--- conflicted
+++ resolved
@@ -8,14 +8,9 @@
 import { URI } from '../../../../base/common/uri.js';
 import { registerSingleton, InstantiationType } from '../../../../platform/instantiation/common/extensions.js';
 import { createDecorator } from '../../../../platform/instantiation/common/instantiation.js';
-<<<<<<< HEAD
-import { TerminalExitReason, TerminalLocation } from '../../../../platform/terminal/common/terminal.js';
-import { ITerminalService, ITerminalInstance } from '../../../../workbench/contrib/terminal/browser/terminal.js';
-=======
 import { TerminalLocation } from '../../../../platform/terminal/common/terminal.js';
 import { IWorkspaceContextService } from '../../../../platform/workspace/common/workspace.js';
 import { ITerminalService, ITerminalInstance, ICreateTerminalOptions } from '../../../../workbench/contrib/terminal/browser/terminal.js';
->>>>>>> d077eb9c
 import { MAX_TERMINAL_BG_COMMAND_TIME, MAX_TERMINAL_CHARS, MAX_TERMINAL_INACTIVE_TIME } from '../common/prompt/prompts.js';
 import { TerminalResolveReason } from '../common/toolsServiceTypes.js';
 
@@ -49,19 +44,11 @@
 }
 
 
-<<<<<<< HEAD
-export const terminalNameOfId = (id: string) => {
-	if (id === '1') return 'Void Agent'
-	return `Void Agent (${id})`
-}
-export const idOfTerminalName = (name: string) => {
-=======
 export const persistentTerminalNameOfId = (id: string) => {
 	if (id === '1') return 'Void Agent'
 	return `Void Agent (${id})`
 }
 export const idOfPersistentTerminalName = (name: string) => {
->>>>>>> d077eb9c
 	if (name === 'Void Agent') return '1'
 
 	const match = name.match(/Void Agent \((\d+)\)/)
@@ -86,13 +73,8 @@
 		const initializeTerminal = (terminal: ITerminalInstance) => {
 			// when exit, remove
 			const d = terminal.onExit(() => {
-<<<<<<< HEAD
-				const terminalId = idOfTerminalName(terminal.title)
-				if (terminalId !== null && (terminalId in this.terminalInstanceOfId)) delete this.terminalInstanceOfId[terminalId]
-=======
 				const terminalId = idOfPersistentTerminalName(terminal.title)
 				if (terminalId !== null && (terminalId in this.persistentTerminalInstanceOfId)) delete this.persistentTerminalInstanceOfId[terminalId]
->>>>>>> d077eb9c
 				d.dispose()
 			})
 		}
@@ -100,13 +82,8 @@
 
 		// initialize any terminals that are already open
 		for (const terminal of terminalService.instances) {
-<<<<<<< HEAD
-			const proposedTerminalId = idOfTerminalName(terminal.title)
-			if (proposedTerminalId) this.terminalInstanceOfId[proposedTerminalId] = terminal
-=======
 			const proposedTerminalId = idOfPersistentTerminalName(terminal.title)
 			if (proposedTerminalId) this.persistentTerminalInstanceOfId[proposedTerminalId] = terminal
->>>>>>> d077eb9c
 
 			initializeTerminal(terminal)
 		}
@@ -146,11 +123,7 @@
 		const terminal = await this.terminalService.createTerminal({
 			cwd: cwd,
 			location: TerminalLocation.Panel,
-<<<<<<< HEAD
-			config: { name: terminalNameOfId(terminalId), title: terminalNameOfId(terminalId) },
-=======
 			config: config,
->>>>>>> d077eb9c
 		})
 
 		// when a new terminal is created, there is an initial command that gets run which is empty, wait for it to end before returning
@@ -180,19 +153,11 @@
 		return terminalId
 	}
 
-<<<<<<< HEAD
-	async killTerminal(terminalId: string) {
-		const terminal = this.terminalInstanceOfId[terminalId]
-		if (!terminal) throw new Error(`Kill Terminal: Terminal with ID ${terminalId} does not exist.`);
-		terminal.dispose(TerminalExitReason.Extension)
-		delete this.terminalInstanceOfId[terminalId]
-=======
 	async killPersistentTerminal(terminalId: string) {
 		const terminal = this.persistentTerminalInstanceOfId[terminalId]
 		if (!terminal) throw new Error(`Kill Terminal: Terminal with ID ${terminalId} did not exist.`);
 		terminal.dispose()
 		delete this.persistentTerminalInstanceOfId[terminalId]
->>>>>>> d077eb9c
 		return
 	}
 
@@ -234,21 +199,12 @@
 		let terminal: ITerminalInstance
 		const disposables: IDisposable[] = []
 
-<<<<<<< HEAD
-		const isBG = bgTerminalId !== null
-		let terminalId: string
-		if (isBG) { // BG process
-			terminal = this.terminalInstanceOfId[bgTerminalId];
-			if (!terminal) throw new Error(`Unexpected internal error: Terminal with ID ${bgTerminalId} does not exist.`);
-			terminalId = bgTerminalId
-=======
 		const isPersistent = type === 'persistent'
 
 		if (isPersistent) { // BG process
 			const { persistentTerminalId } = params
 			terminal = this.persistentTerminalInstanceOfId[persistentTerminalId];
 			if (!terminal) throw new Error(`Unexpected internal error: Terminal with ID ${persistentTerminalId} did not exist.`);
->>>>>>> d077eb9c
 		}
 		else {
 			const { cwd } = params
@@ -293,11 +249,7 @@
 			// send the command here
 			await terminal.sendText(command, true)
 
-<<<<<<< HEAD
-			const waitUntilInterrupt = isBG ?
-=======
 			const waitUntilInterrupt = isPersistent ?
->>>>>>> d077eb9c
 				// timeout after X seconds
 				new Promise<void>((res) => {
 					setTimeout(() => {
