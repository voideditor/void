import { CancellationToken } from '../../../../base/common/cancellation.js'
import { URI } from '../../../../base/common/uri.js'
import { IFileService } from '../../../../platform/files/common/files.js'
import { registerSingleton, InstantiationType } from '../../../../platform/instantiation/common/extensions.js'
import { createDecorator, IInstantiationService } from '../../../../platform/instantiation/common/instantiation.js'
import { IWorkspaceContextService } from '../../../../platform/workspace/common/workspace.js'
import { QueryBuilder } from '../../../services/search/common/queryBuilder.js'
import { ISearchService } from '../../../services/search/common/search.js'
import { IEditCodeService } from './editCodeServiceInterface.js'
import { ITerminalToolService } from './terminalToolService.js'
import { LintErrorItem, ToolCallParams, ToolResultType } from '../common/toolsServiceTypes.js'
import { IVoidModelService } from '../common/voidModelService.js'
import { EndOfLinePreference } from '../../../../editor/common/model.js'
import { IVoidCommandBarService } from './voidCommandBarService.js'
import { computeDirectoryTree1Deep, IDirectoryStrService, stringifyDirectoryTree1Deep } from './directoryStrService.js'
import { IMarkerService, MarkerSeverity } from '../../../../platform/markers/common/markers.js'
import { timeout } from '../../../../base/common/async.js'
import { RawToolParamsObj } from '../common/sendLLMMessageTypes.js'
import { MAX_CHILDREN_URIs_PAGE, MAX_FILE_CHARS_PAGE, MAX_TERMINAL_BG_COMMAND_TIME, MAX_TERMINAL_INACTIVE_TIME, ToolName } from '../common/prompt/prompts.js'
import { IVoidSettingsService } from '../common/voidSettingsService.js'
import { generateUuid } from '../../../../base/common/uuid.js'


// tool use for AI




type ValidateParams = { [T in ToolName]: (p: RawToolParamsObj) => ToolCallParams[T] }
type CallTool = { [T in ToolName]: (p: ToolCallParams[T]) => Promise<{ result: ToolResultType[T] | Promise<ToolResultType[T]>, interruptTool?: () => void }> }
type ToolResultToString = { [T in ToolName]: (p: ToolCallParams[T], result: Awaited<ToolResultType[T]>) => string }



const isFalsy = (u: unknown) => {
	return !u || u === 'null' || u === 'undefined'
}

const validateStr = (argName: string, value: unknown) => {
	if (value === null) throw new Error(`Invalid LLM output: ${argName} was null.`)
	if (typeof value !== 'string') throw new Error(`Invalid LLM output format: ${argName} must be a string, but its type is "${typeof value}". Full value: ${JSON.stringify(value)}.`)
	return value
}


// We are NOT checking to make sure in workspace
// TODO!!!! check to make sure folder/file exists
const validateURI = (uriStr: unknown) => {
	if (uriStr === null) throw new Error(`Invalid LLM output: uri was null.`)
	if (typeof uriStr !== 'string') throw new Error(`Invalid LLM output format: Provided uri must be a string, but it's a(n) ${typeof uriStr}. Full value: ${JSON.stringify(uriStr)}.`)
	const uri = URI.file(uriStr)
	return uri
}

const validateOptionalURI = (uriStr: unknown) => {
	if (isFalsy(uriStr)) return null
	return validateURI(uriStr)
}

const validateOptionalStr = (argName: string, str: unknown) => {
	if (isFalsy(str)) return null
	return validateStr(argName, str)
}


const validatePageNum = (pageNumberUnknown: unknown) => {
	if (!pageNumberUnknown) return 1
	const parsedInt = Number.parseInt(pageNumberUnknown + '')
	if (!Number.isInteger(parsedInt)) throw new Error(`Page number was not an integer: "${pageNumberUnknown}".`)
	if (parsedInt < 1) throw new Error(`Invalid LLM output format: Specified page number must be 1 or greater: "${pageNumberUnknown}".`)
	return parsedInt
}

const validateNumber = (numStr: unknown, opts: { default: number | null }) => {
	if (typeof numStr === 'number')
		return numStr
	if (isFalsy(numStr)) return opts.default

	if (typeof numStr === 'string') {
		const parsedInt = Number.parseInt(numStr + '')
		if (!Number.isInteger(parsedInt)) return opts.default
		return parsedInt
	}

	return opts.default
}

const validateProposedTerminalId = (terminalIdUnknown: unknown) => {
	if (!terminalIdUnknown) throw new Error(`A value for terminalID must be specified, but the value was "${terminalIdUnknown}"`)
	const terminalId = terminalIdUnknown + ''
	return terminalId
}

const validateBoolean = (b: unknown, opts: { default: boolean }) => {
	if (typeof b === 'string') {
		if (b === 'true') return true
		if (b === 'false') return false
	}
	if (typeof b === 'boolean') {
		return b
	}
	return opts.default
}


const checkIfIsFolder = (uriStr: string) => {
	uriStr = uriStr.trim()
	if (uriStr.endsWith('/') || uriStr.endsWith('\\')) return true
	return false
}

export interface IToolsService {
	readonly _serviceBrand: undefined;
	validateParams: ValidateParams;
	callTool: CallTool;
	stringOfResult: ToolResultToString;
}

export const IToolsService = createDecorator<IToolsService>('ToolsService');

export class ToolsService implements IToolsService {

	readonly _serviceBrand: undefined;

	public validateParams: ValidateParams;
	public callTool: CallTool;
	public stringOfResult: ToolResultToString;

	constructor(
		@IFileService fileService: IFileService,
		@IWorkspaceContextService workspaceContextService: IWorkspaceContextService,
		@ISearchService searchService: ISearchService,
		@IInstantiationService instantiationService: IInstantiationService,
		@IVoidModelService voidModelService: IVoidModelService,
		@IEditCodeService editCodeService: IEditCodeService,
		@ITerminalToolService private readonly terminalToolService: ITerminalToolService,
		@IVoidCommandBarService private readonly commandBarService: IVoidCommandBarService,
		@IDirectoryStrService private readonly directoryStrService: IDirectoryStrService,
		@IMarkerService private readonly markerService: IMarkerService,
		@IVoidSettingsService private readonly voidSettingsService: IVoidSettingsService,
	) {

		const queryBuilder = instantiationService.createInstance(QueryBuilder);

		this.validateParams = {
			read_file: (params: RawToolParamsObj) => {
				const { uri: uriStr, start_line: startLineUnknown, end_line: endLineUnknown, page_number: pageNumberUnknown } = params
				const uri = validateURI(uriStr)
				const pageNumber = validatePageNum(pageNumberUnknown)

				let startLine = validateNumber(startLineUnknown, { default: null })
				let endLine = validateNumber(endLineUnknown, { default: null })

				if (startLine !== null && startLine < 1) startLine = null
				if (endLine !== null && endLine < 1) endLine = null

				return { uri, startLine, endLine, pageNumber }
			},
			ls_dir: (params: RawToolParamsObj) => {
				const { uri: uriStr, page_number: pageNumberUnknown } = params

				const uri = validateURI(uriStr)
				const pageNumber = validatePageNum(pageNumberUnknown)
				return { uri, pageNumber }
			},
			get_dir_tree: (params: RawToolParamsObj) => {
				const { uri: uriStr, } = params
				const uri = validateURI(uriStr)
				return { uri }
			},
			search_pathnames_only: (params: RawToolParamsObj) => {
				const {
					query: queryUnknown,
					search_in_folder: includeUnknown,
					page_number: pageNumberUnknown
				} = params

				const queryStr = validateStr('query', queryUnknown)
				const pageNumber = validatePageNum(pageNumberUnknown)
				const includePattern = validateOptionalStr('include_pattern', includeUnknown)

				return { query: queryStr, includePattern, pageNumber }

			},
			search_for_files: (params: RawToolParamsObj) => {
				const {
					query: queryUnknown,
					search_in_folder: searchInFolderUnknown,
					is_regex: isRegexUnknown,
					page_number: pageNumberUnknown
				} = params
				const queryStr = validateStr('query', queryUnknown)
				const pageNumber = validatePageNum(pageNumberUnknown)
				const searchInFolder = validateOptionalURI(searchInFolderUnknown)
				const isRegex = validateBoolean(isRegexUnknown, { default: false })
				return {
					query: queryStr,
					isRegex,
					searchInFolder,
					pageNumber
				}
			},
			search_in_file: (params: RawToolParamsObj) => {
				const { uri: uriStr, query: queryUnknown, is_regex: isRegexUnknown } = params;
				const uri = validateURI(uriStr);
				const query = validateStr('query', queryUnknown);
				const isRegex = validateBoolean(isRegexUnknown, { default: false });
				return { uri, query, isRegex };
			},

			read_lint_errors: (params: RawToolParamsObj) => {
				const {
					uri: uriUnknown,
				} = params
				const uri = validateURI(uriUnknown)
				return { uri }
			},

			// ---

			create_file_or_folder: (params: RawToolParamsObj) => {
				const { uri: uriUnknown } = params
				const uri = validateURI(uriUnknown)
				const uriStr = validateStr('uri', uriUnknown)
				const isFolder = checkIfIsFolder(uriStr)
				return { uri, isFolder }
			},

			delete_file_or_folder: (params: RawToolParamsObj) => {
				const { uri: uriUnknown, is_recursive: isRecursiveUnknown } = params
				const uri = validateURI(uriUnknown)
				const isRecursive = validateBoolean(isRecursiveUnknown, { default: false })
				const uriStr = validateStr('uri', uriUnknown)
				const isFolder = checkIfIsFolder(uriStr)
				return { uri, isRecursive, isFolder }
			},

			rewrite_file: (params: RawToolParamsObj) => {
				const { uri: uriStr, new_content: newContentUnknown } = params
				const uri = validateURI(uriStr)
				const newContent = validateStr('newContent', newContentUnknown)
				return { uri, newContent }
			},

			edit_file: (params: RawToolParamsObj) => {
				const { uri: uriStr, search_replace_blocks: searchReplaceBlocksUnknown } = params
				const uri = validateURI(uriStr)
				const searchReplaceBlocks = validateStr('searchReplaceBlocks', searchReplaceBlocksUnknown)
				return { uri, searchReplaceBlocks }
			},

			// ---

			run_command: (params: RawToolParamsObj) => {
<<<<<<< HEAD
				const { command: commandUnknown, persistent_terminal_id: terminalIdUnknown } = params;
				const command = validateStr('command', commandUnknown);
				const persistentTerminalId = terminalIdUnknown ? validateProposedTerminalId(terminalIdUnknown) : null;
=======
				const { command: commandUnknown, cwd: cwdUnknown } = params
				const command = validateStr('command', commandUnknown)
				const cwd = validateOptionalStr('cwd', cwdUnknown)
				const terminalId = generateUuid()
				return { command, cwd, terminalId }
			},
			run_persistent_command: (params: RawToolParamsObj) => {
				const { command: commandUnknown, persistent_terminal_id: persistentTerminalIdUnknown } = params;
				const command = validateStr('command', commandUnknown);
				const persistentTerminalId = validateProposedTerminalId(persistentTerminalIdUnknown)
>>>>>>> d077eb9c
				return { command, persistentTerminalId };
			},
			open_persistent_terminal: (params: RawToolParamsObj) => {
				const { cwd: cwdUnknown } = params;
				const cwd = validateOptionalStr('cwd', cwdUnknown)
				// No parameters needed; will open a new background terminal
				return { cwd };
			},
			kill_persistent_terminal: (params: RawToolParamsObj) => {
				const { persistent_terminal_id: terminalIdUnknown } = params;
				const persistentTerminalId = validateProposedTerminalId(terminalIdUnknown);
				return { persistentTerminalId };
			},

		}


		this.callTool = {
			read_file: async ({ uri, startLine, endLine, pageNumber }) => {
				await voidModelService.initializeModel(uri)
				const { model } = await voidModelService.getModelSafe(uri)
				if (model === null) { throw new Error(`No contents; File does not exist.`) }

				let contents: string
				if (startLine === null && endLine === null) {
					contents = model.getValue(EndOfLinePreference.LF)
				}
				else {
					const startLineNumber = startLine === null ? 1 : startLine
					const endLineNumber = endLine === null ? model.getLineCount() : endLine
					contents = model.getValueInRange({ startLineNumber, startColumn: 1, endLineNumber, endColumn: Number.MAX_SAFE_INTEGER }, EndOfLinePreference.LF)
				}

				const fromIdx = MAX_FILE_CHARS_PAGE * (pageNumber - 1)
				const toIdx = MAX_FILE_CHARS_PAGE * pageNumber - 1
				const fileContents = contents.slice(fromIdx, toIdx + 1) // paginate
				const hasNextPage = (contents.length - 1) - toIdx >= 1
				const totalFileLen = contents.length
				return { result: { fileContents, totalFileLen, hasNextPage } }
			},

			ls_dir: async ({ uri, pageNumber }) => {
				const dirResult = await computeDirectoryTree1Deep(fileService, uri, pageNumber)
				return { result: dirResult }
			},

			get_dir_tree: async ({ uri }) => {
				const str = await this.directoryStrService.getDirectoryStrTool(uri)
				return { result: { str } }
			},

			search_pathnames_only: async ({ query: queryStr, includePattern, pageNumber }) => {

				const query = queryBuilder.file(workspaceContextService.getWorkspace().folders.map(f => f.uri), {
					filePattern: queryStr,
					includePattern: includePattern ?? undefined,
					sortByScore: true, // makes results 10x better
				})
				const data = await searchService.fileSearch(query, CancellationToken.None)

				const fromIdx = MAX_CHILDREN_URIs_PAGE * (pageNumber - 1)
				const toIdx = MAX_CHILDREN_URIs_PAGE * pageNumber - 1
				const uris = data.results
					.slice(fromIdx, toIdx + 1) // paginate
					.map(({ resource, results }) => resource)

				const hasNextPage = (data.results.length - 1) - toIdx >= 1
				return { result: { uris, hasNextPage } }
			},

			search_for_files: async ({ query: queryStr, isRegex, searchInFolder, pageNumber }) => {
				const searchFolders = searchInFolder === null ?
					workspaceContextService.getWorkspace().folders.map(f => f.uri)
					: [searchInFolder]

				const query = queryBuilder.text({
					pattern: queryStr,
					isRegExp: isRegex,
				}, searchFolders)

				const data = await searchService.textSearch(query, CancellationToken.None)

				const fromIdx = MAX_CHILDREN_URIs_PAGE * (pageNumber - 1)
				const toIdx = MAX_CHILDREN_URIs_PAGE * pageNumber - 1
				const uris = data.results
					.slice(fromIdx, toIdx + 1) // paginate
					.map(({ resource, results }) => resource)

				const hasNextPage = (data.results.length - 1) - toIdx >= 1
				return { result: { queryStr, uris, hasNextPage } }
			},
			search_in_file: async ({ uri, query, isRegex }) => {
				await voidModelService.initializeModel(uri);
				const { model } = await voidModelService.getModelSafe(uri);
				if (model === null) { throw new Error(`No contents; File does not exist.`); }
				const contents = model.getValue(EndOfLinePreference.LF);
				const contentOfLine = contents.split('\n');
				const totalLines = contentOfLine.length;
				const regex = isRegex ? new RegExp(query) : null;
				const lines: number[] = []
				for (let i = 0; i < totalLines; i++) {
					const line = contentOfLine[i];
					if ((isRegex && regex!.test(line)) || (!isRegex && line.includes(query))) {
						const matchLine = i + 1;
						lines.push(matchLine);
					}
				}
				return { result: { lines } };
			},

			read_lint_errors: async ({ uri }) => {
				await timeout(1000)
				const { lintErrors } = this._getLintErrors(uri)
				return { result: { lintErrors } }
			},

			// ---

			create_file_or_folder: async ({ uri, isFolder }) => {
				if (isFolder)
					await fileService.createFolder(uri)
				else {
					await fileService.createFile(uri)
				}
				return { result: {} }
			},

			delete_file_or_folder: async ({ uri, isRecursive }) => {
				await fileService.del(uri, { recursive: isRecursive })
				return { result: {} }
			},

			rewrite_file: async ({ uri, newContent }) => {
				await voidModelService.initializeModel(uri)
				if (this.commandBarService.getStreamState(uri) === 'streaming') {
					throw new Error(`Another LLM is currently making changes to this file. Please stop streaming for now and ask the user to resume later.`)
				}
				editCodeService.instantlyApplyNewContent({ uri, newContent })
				// at end, get lint errors
				const lintErrorsPromise = Promise.resolve().then(async () => {
					await timeout(2000)
					const { lintErrors } = this._getLintErrors(uri)
					return { lintErrors }
				})
				return { result: lintErrorsPromise }
			},

			edit_file: async ({ uri, searchReplaceBlocks }) => {
				await voidModelService.initializeModel(uri)
				if (this.commandBarService.getStreamState(uri) === 'streaming') {
					throw new Error(`Another LLM is currently making changes to this file. Please stop streaming for now and ask the user to resume later.`)
				}
				console.log('aaaa', searchReplaceBlocks)
				editCodeService.instantlyApplySearchReplaceBlocks({ uri, searchReplaceBlocks })

				// at end, get lint errors
				const lintErrorsPromise = Promise.resolve().then(async () => {
					await timeout(2000)
					const { lintErrors } = this._getLintErrors(uri)
					return { lintErrors }
				})

				return { result: lintErrorsPromise }
			},
			// ---
<<<<<<< HEAD
			run_command: async ({ command, persistentTerminalId }) => {
				const { terminalId, resPromise } = await this.terminalToolService.runCommand(command, persistentTerminalId)
				const interruptTool = () => {
					this.terminalToolService.killTerminal(terminalId)
				}
				return { result: resPromise, interruptTool }
			},
			open_persistent_terminal: async () => {
				const persistentTerminalId = await this.terminalToolService.createTerminal()
				return { result: { persistentTerminalId } }
			},
			kill_persistent_terminal: async ({ persistentTerminalId }) => {
				// Close the background terminal by sending exit
				await this.terminalToolService.killTerminal(persistentTerminalId)
=======
			run_command: async ({ command, cwd, terminalId }) => {
				const { resPromise, interrupt } = await this.terminalToolService.runCommand(command, { type: 'ephemeral', cwd, terminalId })
				console.log('qqq', interrupt)
				return { result: resPromise, interruptTool: interrupt }
			},
			run_persistent_command: async ({ command, persistentTerminalId }) => {
				const { resPromise, interrupt } = await this.terminalToolService.runCommand(command, { type: 'persistent', persistentTerminalId })
				console.log('qqq', interrupt)
				return { result: resPromise, interruptTool: interrupt }
			},
			open_persistent_terminal: async ({ cwd }) => {
				const persistentTerminalId = await this.terminalToolService.createPersistentTerminal({ cwd })
				return { result: { persistentTerminalId } }
			},
			kill_persistent_terminal: async ({ persistentTerminalId }) => {
				// Close the background terminal by sending exit
				await this.terminalToolService.killPersistentTerminal(persistentTerminalId)
>>>>>>> d077eb9c
				return { result: {} }
			},

		}


		const nextPageStr = (hasNextPage: boolean) => hasNextPage ? '\n\n(more on next page...)' : ''

		const stringifyLintErrors = (lintErrors: LintErrorItem[]) => {
			return lintErrors
				.map((e, i) => `Error ${i + 1}:\nLines Affected: ${e.startLineNumber}-${e.endLineNumber}\nError message:${e.message}`)
				.join('\n\n')
				.substring(0, MAX_FILE_CHARS_PAGE)
		}

		// given to the LLM after the call for successful tool calls
		this.stringOfResult = {
			read_file: (params, result) => {
				return `${params.uri.fsPath}\n\`\`\`\n${result.fileContents}\n\`\`\`${nextPageStr(result.hasNextPage)}`
			},
			ls_dir: (params, result) => {
				const dirTreeStr = stringifyDirectoryTree1Deep(params, result)
				return dirTreeStr // + nextPageStr(result.hasNextPage) // already handles num results remaining
			},
			get_dir_tree: (params, result) => {
				return result.str
			},
			search_pathnames_only: (params, result) => {
				return result.uris.map(uri => uri.fsPath).join('\n') + nextPageStr(result.hasNextPage)
			},
			search_for_files: (params, result) => {
				return result.uris.map(uri => uri.fsPath).join('\n') + nextPageStr(result.hasNextPage)
			},
			search_in_file: (params, result) => {
				const { model } = voidModelService.getModel(params.uri)
				if (!model) return '<Error getting string of result>'
				const lines = result.lines.map(n => {
					const lineContent = model.getValueInRange({ startLineNumber: n, startColumn: 1, endLineNumber: n, endColumn: Number.MAX_SAFE_INTEGER }, EndOfLinePreference.LF)
					return `Line ${n}:\n\`\`\`\n${lineContent}\n\`\`\``
				}).join('\n\n');
				return lines;
			},
			read_lint_errors: (params, result) => {
				return result.lintErrors ?
					stringifyLintErrors(result.lintErrors)
					: 'No lint errors found.'
			},
			// ---
			create_file_or_folder: (params, result) => {
				return `URI ${params.uri.fsPath} successfully created.`
			},
			delete_file_or_folder: (params, result) => {
				return `URI ${params.uri.fsPath} successfully deleted.`
			},
			edit_file: (params, result) => {
				const lintErrsString = (
					this.voidSettingsService.state.globalSettings.includeToolLintErrors ?
						(result.lintErrors ? ` Lint errors found after change:\n${stringifyLintErrors(result.lintErrors)}.\nIf this is related to a change made while calling this tool, you might want to fix the error.`
							: ` No lint errors found.`)
						: '')

				return `Change successfully made to ${params.uri.fsPath}.${lintErrsString}`
			},
			rewrite_file: (params, result) => {
				const lintErrsString = (
					this.voidSettingsService.state.globalSettings.includeToolLintErrors ?
						(result.lintErrors ? ` Lint errors found after change:\n${stringifyLintErrors(result.lintErrors)}.\nIf this is related to a change made while calling this tool, you might want to fix the error.`
							: ` No lint errors found.`)
						: '')

				return `Change successfully made to ${params.uri.fsPath}.${lintErrsString}`
			},
			run_command: (params, result) => {
<<<<<<< HEAD
				const {
					resolveReason,
					result: result_,
				} = result
				const { persistentTerminalId } = params

				// success
				if (resolveReason.type === 'done') {
					const desc = persistentTerminalId ? ` in terminal ${persistentTerminalId}` : ''
					return `Terminal command executed and finished${desc}. Result (exit code ${resolveReason.exitCode}):\n${result_}`
				}

				// bg command
				if (persistentTerminalId !== null) {
					if (resolveReason.type === 'timeout') {
						return `Terminal command is running in terminal ${persistentTerminalId}. Here are the current outputs (after ${MAX_TERMINAL_BG_COMMAND_TIME} seconds):\n${result_}`
					}
=======
				const { resolveReason, result: result_, } = result
				// success
				if (resolveReason.type === 'done') {
					return `${result_}\n(exit code ${resolveReason.exitCode})`
>>>>>>> d077eb9c
				}
				// normal command
				if (resolveReason.type === 'timeout') {
					return `${result_}\nTerminal command ran, but was interrupted by Void after ${MAX_TERMINAL_INACTIVE_TIME}s of inactivity and did not necessarily finish successfully. To try with more time, open a persistent terminal and run the command there.`
				}
				throw new Error(`Unexpected internal error: Terminal command did not resolve with a valid reason.`)
			},

			run_persistent_command: (params, result) => {
				const { resolveReason, result: result_, } = result
				const { persistentTerminalId } = params
				// success
				if (resolveReason.type === 'done') {
					return `${result_}\n(exit code ${resolveReason.exitCode})`
				}
				// bg command
				if (resolveReason.type === 'timeout') {
					return `${result_}\nTerminal command is running in terminal ${persistentTerminalId}. The given outputs are the results after ${MAX_TERMINAL_BG_COMMAND_TIME} seconds.`
				}
				throw new Error(`Unexpected internal error: Terminal command did not resolve with a valid reason.`)
			},

			open_persistent_terminal: (_params, result) => {
				const { persistentTerminalId } = result;
				return `Successfully created persistent terminal. persistentTerminalId="${persistentTerminalId}"`;
			},
			kill_persistent_terminal: (params, _result) => {
				return `Successfully closed terminal "${params.persistentTerminalId}".`;
			},

		}



	}


	private _getLintErrors(uri: URI): { lintErrors: LintErrorItem[] | null } {
		const lintErrors = this.markerService
			.read({ resource: uri })
			.filter(l => l.severity === MarkerSeverity.Error || l.severity === MarkerSeverity.Warning)
			.slice(0, 100)
			.map(l => ({
				code: typeof l.code === 'string' ? l.code : l.code?.value || '',
				message: (l.severity === MarkerSeverity.Error ? '(error) ' : '(warning) ') + l.message,
				startLineNumber: l.startLineNumber,
				endLineNumber: l.endLineNumber,
			} satisfies LintErrorItem))

		if (!lintErrors.length) return { lintErrors: null }
		return { lintErrors, }
	}


}

registerSingleton(IToolsService, ToolsService, InstantiationType.Eager);<|MERGE_RESOLUTION|>--- conflicted
+++ resolved
@@ -252,11 +252,6 @@
 			// ---
 
 			run_command: (params: RawToolParamsObj) => {
-<<<<<<< HEAD
-				const { command: commandUnknown, persistent_terminal_id: terminalIdUnknown } = params;
-				const command = validateStr('command', commandUnknown);
-				const persistentTerminalId = terminalIdUnknown ? validateProposedTerminalId(terminalIdUnknown) : null;
-=======
 				const { command: commandUnknown, cwd: cwdUnknown } = params
 				const command = validateStr('command', commandUnknown)
 				const cwd = validateOptionalStr('cwd', cwdUnknown)
@@ -267,7 +262,6 @@
 				const { command: commandUnknown, persistent_terminal_id: persistentTerminalIdUnknown } = params;
 				const command = validateStr('command', commandUnknown);
 				const persistentTerminalId = validateProposedTerminalId(persistentTerminalIdUnknown)
->>>>>>> d077eb9c
 				return { command, persistentTerminalId };
 			},
 			open_persistent_terminal: (params: RawToolParamsObj) => {
@@ -433,30 +427,12 @@
 				return { result: lintErrorsPromise }
 			},
 			// ---
-<<<<<<< HEAD
-			run_command: async ({ command, persistentTerminalId }) => {
-				const { terminalId, resPromise } = await this.terminalToolService.runCommand(command, persistentTerminalId)
-				const interruptTool = () => {
-					this.terminalToolService.killTerminal(terminalId)
-				}
-				return { result: resPromise, interruptTool }
-			},
-			open_persistent_terminal: async () => {
-				const persistentTerminalId = await this.terminalToolService.createTerminal()
-				return { result: { persistentTerminalId } }
-			},
-			kill_persistent_terminal: async ({ persistentTerminalId }) => {
-				// Close the background terminal by sending exit
-				await this.terminalToolService.killTerminal(persistentTerminalId)
-=======
 			run_command: async ({ command, cwd, terminalId }) => {
 				const { resPromise, interrupt } = await this.terminalToolService.runCommand(command, { type: 'ephemeral', cwd, terminalId })
-				console.log('qqq', interrupt)
 				return { result: resPromise, interruptTool: interrupt }
 			},
 			run_persistent_command: async ({ command, persistentTerminalId }) => {
 				const { resPromise, interrupt } = await this.terminalToolService.runCommand(command, { type: 'persistent', persistentTerminalId })
-				console.log('qqq', interrupt)
 				return { result: resPromise, interruptTool: interrupt }
 			},
 			open_persistent_terminal: async ({ cwd }) => {
@@ -466,7 +442,6 @@
 			kill_persistent_terminal: async ({ persistentTerminalId }) => {
 				// Close the background terminal by sending exit
 				await this.terminalToolService.killPersistentTerminal(persistentTerminalId)
->>>>>>> d077eb9c
 				return { result: {} }
 			},
 
@@ -540,30 +515,10 @@
 				return `Change successfully made to ${params.uri.fsPath}.${lintErrsString}`
 			},
 			run_command: (params, result) => {
-<<<<<<< HEAD
-				const {
-					resolveReason,
-					result: result_,
-				} = result
-				const { persistentTerminalId } = params
-
-				// success
-				if (resolveReason.type === 'done') {
-					const desc = persistentTerminalId ? ` in terminal ${persistentTerminalId}` : ''
-					return `Terminal command executed and finished${desc}. Result (exit code ${resolveReason.exitCode}):\n${result_}`
-				}
-
-				// bg command
-				if (persistentTerminalId !== null) {
-					if (resolveReason.type === 'timeout') {
-						return `Terminal command is running in terminal ${persistentTerminalId}. Here are the current outputs (after ${MAX_TERMINAL_BG_COMMAND_TIME} seconds):\n${result_}`
-					}
-=======
 				const { resolveReason, result: result_, } = result
 				// success
 				if (resolveReason.type === 'done') {
 					return `${result_}\n(exit code ${resolveReason.exitCode})`
->>>>>>> d077eb9c
 				}
 				// normal command
 				if (resolveReason.type === 'timeout') {
