--- conflicted
+++ resolved
@@ -34,9 +34,6 @@
 export const MAX_PREFIX_SUFFIX_CHARS = 20_000
 
 
-
-<<<<<<< HEAD
-=======
 export const ORIGINAL = `<<<<<<< ORIGINAL`
 export const DIVIDER = `=======`
 export const FINAL = `>>>>>>> UPDATED`
@@ -126,7 +123,6 @@
 5. This field is a STRING (not an array).`
 
 
->>>>>>> a5a8559a
 // ======================================================== tools ========================================================
 const changesExampleContent = `\
 // ... existing code ...
@@ -137,7 +133,7 @@
 // {{change 3}}
 // ... existing code ...`
 
-const editToolDiffExample = `\
+const editToolDescriptionExample = `\
 ${tripleTick[0]}
 ${changesExampleContent}
 ${tripleTick[1]}`
@@ -166,6 +162,7 @@
 const paginationParam = {
 	page_number: { description: 'Optional. The page number of the result. Default is 1.' }
 } as const
+
 
 
 const terminalDescHelper = `You can use this tool to run any command: sed, grep, etc. Do not edit any files with this tool; use edit_file instead. When working with git and other tools that open an editor (e.g. git diff), you should pipe to cat to get all results and not get stuck in vim.`
@@ -186,31 +183,15 @@
 	[K in keyof T as SnakeCase<Extract<K, string>>]: T[K]
 };
 
-<<<<<<< HEAD
-=======
-// export type SnakeCase<S extends string> =
-// 	// exact acronym URI
-// 	S extends 'URI' ? 'uri'
-// 	// suffix URI: e.g. 'rootURI' -> snakeCase('root') + '_uri'
-// 	: S extends `${infer Prefix}URI` ? `${SnakeCase<Prefix>}_uri`
-// 	// default: for each char, prefix '_' on uppercase letters
-// 	: S extends `${infer C}${infer Rest}`
-// 	? `${C extends Lowercase<C> ? C : `_${Lowercase<C>}`}${SnakeCase<Rest>}`
-// 	: S;
-
-// export type SnakeCaseKeys<T extends Record<string, any>> = {
-// 	[K in keyof T as SnakeCase<Extract<K, string>>]: T[K]
-// };
-
->>>>>>> a5a8559a
+
+
 const applyToolDescription = (type: 'edit tool' | 'chat suggestion') => `\
 ${type === 'edit tool' ? 'A' : 'a'} code diff describing the change to make to the file. \
 Your DIFF is the only context that will be given to another LLM to apply the change, so it must be accurate and complete. \
 Your DIFF MUST be wrapped in triple backticks. \
 NEVER re-write the whole file. Always bias towards writing as little as possible. \
 Use comments like "// ... existing code ..." to condense your writing. \
-<<<<<<< HEAD
-Here's an example of a good output:\n${type === 'edit tool' ? editToolDiffExample : chatSuggestionDiffExample}`
+Here's an example of a good output:\n${type === 'edit tool' ? editToolDescriptionExample : chatSuggestionDiffExample}`
 
 
 // export const voidTools = {
@@ -235,33 +216,6 @@
 				end_line: { description: 'Optional. Do NOT fill this in unless you already know the line numbers you need to search. Defaults to Infinity.' },
 				...paginationParam,
 			},
-=======
-Here's an example of a good output:\n${type === 'edit tool' ? editToolDescriptionExample : chatSuggestionDiffExample}`
-
-
-export const voidTools = {
-	// export const voidTools
-	// : {
-	// 	[T in keyof ToolCallParams]: {
-	// 		name: string;
-	// 		description: string;
-	// 		params: {
-	// 			[paramName in keyof SnakeCaseKeys<ToolCallParams[T]>]: { description: string }
-	// 		}
-	// 	}
-	// }
-	//  = {
-	// --- context-gathering (read/search/list) ---
-
-	read_file: {
-		name: 'read_file',
-		description: `Returns full contents of a given file.`,
-		params: {
-			...uriParam('file'),
-			start_line: { description: 'Optional. Do NOT fill this in unless you already know the line numbers you need to search. Defaults to 1.' },
-			end_line: { description: 'Optional. Do NOT fill this in unless you already know the line numbers you need to search. Defaults to Infinity.' },
-			...paginationParam,
->>>>>>> a5a8559a
 		},
 
 		ls_dir: {
@@ -346,27 +300,23 @@
 			},
 		},
 
-<<<<<<< HEAD
-		edit_file: { // APPLY TOOL
+		edit_file: {
 			name: 'edit_file',
-			description: `Edits the contents of a file given the file's URI and a description.`,
+			description: `Edit the contents of a file. You must provide the file's URI as well as a SINGLE string of SEARCH/REPLACE block(s) that will be used to apply the edit.`,
 			params: {
 				...uriParam('file'),
-				change_diff: {
-					description: applyToolDescription('edit tool')
-				}
-			},
-=======
-	edit_file: {
-		name: 'edit_file',
-		description: `Edit the contents of a file. You must provide the file's URI as well as a SINGLE string of SEARCH/REPLACE block(s) that will be used to apply the edit.`,
-		params: {
-			...uriParam('file'),
-			search_replace_blocks: { description: replaceTool_description }
->>>>>>> a5a8559a
-		},
-
-<<<<<<< HEAD
+				search_replace_blocks: { description: replaceTool_description }
+			},
+		},
+
+		rewrite_file: {
+			name: 'rewrite_file',
+			description: `Edits a file, deleting all the old contents and replacing them with your new contents. Use this tool if you want to edit a file you just created.`,
+			params: {
+				...uriParam('file'),
+				new_content: { description: `The new contents of the file. Must be a string.` }
+			},
+		},
 		run_command: {
 			name: 'run_command',
 			description: `Runs a terminal command and waits for the result (times out after ${MAX_TERMINAL_INACTIVE_TIME}s of inactivity). ${terminalDescHelper}`,
@@ -374,27 +324,8 @@
 				command: { description: 'The terminal command to run.' },
 				cwd: { description: cwdHelper },
 			},
-=======
-	rewrite_file: {
-		name: 'rewrite_file',
-		description: `Edits a file, deleting all the old contents and replacing them with your new contents. Use this tool if you want to edit a file you just created.`,
-		params: {
-			...uriParam('file'),
-			new_content: { description: `The new contents of the file. Must be a string.` }
-		},
-	},
-
-
-	run_command: {
-		name: 'run_command',
-		description: `Runs a terminal command and waits for the result (times out after ${MAX_TERMINAL_INACTIVE_TIME}s of inactivity). You can use this tool to run any command: sed, grep, etc. Do not edit any files with this tool; use edit_file instead. When working with git and other tools that open an editor (e.g. git diff), you should pipe to cat to get all results and not get stuck in vim.`,
-		params: {
-			command: { description: 'The terminal command to run.' },
-			persistent_terminal_id: { description: 'Optional. Runs the command in the persistent terminal that you created with open_persistent_terminal.' },
->>>>>>> a5a8559a
-		},
-
-<<<<<<< HEAD
+		},
+
 		run_persistent_command: {
 			name: 'run_persistent_command',
 			description: `Runs a terminal command in the persistent terminal that you created with open_persistent_terminal (results after ${MAX_TERMINAL_BG_COMMAND_TIME} are returned, and command continues running in background). ${terminalDescHelper}`,
@@ -403,18 +334,6 @@
 				persistent_terminal_id: { description: 'The ID of the terminal created using open_persistent_terminal.' },
 			},
 		},
-=======
-	open_persistent_terminal: {
-		name: 'open_persistent_terminal',
-		description: `Use this tool when you want to run a terminal command indefinitely, like a dev server (eg \`npm run dev\`), a background listener, etc. Opens a new terminal in the user's environment which will not awaited for or killed.`,
-		params: {}
-	},
-	kill_persistent_terminal: {
-		name: 'kill_persistent_terminal',
-		description: `Interrupts and closes a persistent terminal that you opened with open_persistent_terminal.`,
-		params: { persistent_terminal_id: { description: `The ID of the persistent terminal.` } }
-	}
->>>>>>> a5a8559a
 
 
 
@@ -425,6 +344,8 @@
 				cwd: { description: cwdHelper },
 			}
 		},
+
+
 		kill_persistent_terminal: {
 			name: 'kill_persistent_terminal',
 			description: `Interrupts and closes a persistent terminal that you opened with open_persistent_terminal.`,
@@ -465,19 +386,19 @@
 	return `${tools.map((t, i) => {
 		const params = Object.keys(t.params).map(paramName => `<${paramName}>${t.params[paramName].description}</${paramName}>`).join('\n')
 		return `\
-${i + 1}. ${t.name}
-Description: ${t.description}
-Format:
-<${t.name}>${!params ? '' : `\n${params}`}
-</${t.name}>`
+    ${i + 1}. ${t.name}
+    Description: ${t.description}
+    Format:
+    <${t.name}>${!params ? '' : `\n${params}`}
+    </${t.name}>`
 	}).join('\n\n')}`
 }
 
 export const reParsedToolXMLString = (toolName: ToolName, toolParams: RawToolParamsObj) => {
 	const params = Object.keys(toolParams).map(paramName => `<${paramName}>${toolParams[paramName as ToolParamName]}</${paramName}>`).join('\n')
 	return `\
-<${toolName}>${!params ? '' : `\n${params}`}
-</${toolName}>`
+    <${toolName}>${!params ? '' : `\n${params}`}
+    </${toolName}>`
 		.replace('\t', '  ')
 }
 
@@ -488,22 +409,22 @@
 	if (!tools || tools.length === 0) return null
 
 	const toolXMLDefinitions = (`\
-Available tools:
-
-${toolCallDefinitionsXMLString(tools)}`)
+    Available tools:
+
+    ${toolCallDefinitionsXMLString(tools)}`)
 
 	const toolCallXMLGuidelines = (`\
-Tool calling details:
-- To call a tool, write its name and parameters in one of the XML formats specified above.
-- After you write the tool call, you must STOP and WAIT for the result.
-- All parameters are REQUIRED unless noted otherwise.
-- You are only allowed to output ONE tool call, and it must be at the END of your response.
-- Your tool call will be executed immediately, and the results will appear in the following user message.`)
+    Tool calling details:
+    - To call a tool, write its name and parameters in one of the XML formats specified above.
+    - After you write the tool call, you must STOP and WAIT for the result.
+    - All parameters are REQUIRED unless noted otherwise.
+    - You are only allowed to output ONE tool call, and it must be at the END of your response.
+    - Your tool call will be executed immediately, and the results will appear in the following user message.`)
 
 	return `\
-${toolXMLDefinitions}
-
-${toolCallXMLGuidelines}`
+    ${toolXMLDefinitions}
+
+    ${toolCallXMLGuidelines}`
 }
 
 // ======================================================== chat (normal, gather, agent) ========================================================
@@ -531,15 +452,9 @@
 ${activeURI}
 
 - Open files:
-<<<<<<< HEAD
-${openedURIs.join('\n') || 'NO OPENED FILES'}${''/* separator */}${mode === 'agent' && runningTerminalIds.length !== 0 ? `
-
-- Existing persistent terminal IDs: ${runningTerminalIds.join(', ')}` : ''}
-=======
 ${openedURIs.join('\n') || 'NO OPENED FILES'}${''/* separator */}${mode === 'agent' && persistentTerminalIDs.length !== 0 ? `
 
 - Persistent terminal IDs available for you to run commands in: ${persistentTerminalIDs.join(', ')}` : ''}
->>>>>>> a5a8559a
 </system_info>`)
 
 
@@ -590,6 +505,7 @@
 
 	details.push(`NEVER write the FULL PATH of a file when speaking with the user. Just write the file name ONLY.`)
 	details.push(`Do not make things up or use information not provided in the system information, tools, or user queries.`)
+	details.push(`Always use MARKDOWN to format lists, bullet points, etc. Do NOT write tables.`)
 	details.push(`Today's date is ${new Date().toDateString()}.`)
 
 	const importantDetails = (`Important notes:
