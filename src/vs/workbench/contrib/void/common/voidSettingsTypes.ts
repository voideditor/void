
/*--------------------------------------------------------------------------------------
 *  Copyright 2025 Glass Devtools, Inc. All rights reserved.
 *  Licensed under the Apache License, Version 2.0. See LICENSE.txt for more information.
 *--------------------------------------------------------------------------------------*/

import { defaultModelsOfProvider, defaultProviderSettings, ModelOverrides } from './modelCapabilities.js';
import { ToolApprovalType } from './toolsServiceTypes.js';
import { VoidSettingsState } from './voidSettingsService.js'


type UnionOfKeys<T> = T extends T ? keyof T : never;



export type ProviderName = keyof typeof defaultProviderSettings
export const providerNames = Object.keys(defaultProviderSettings) as ProviderName[]

export const localProviderNames = ['ollama', 'vLLM', 'lmStudio'] satisfies ProviderName[] // all local names
export const nonlocalProviderNames = providerNames.filter((name) => !(localProviderNames as string[]).includes(name)) // all non-local names

type CustomSettingName = UnionOfKeys<typeof defaultProviderSettings[ProviderName]>
type CustomProviderSettings<providerName extends ProviderName> = {
	[k in CustomSettingName]: k extends keyof typeof defaultProviderSettings[providerName] ? string : undefined
}
export const customSettingNamesOfProvider = (providerName: ProviderName) => {
	return Object.keys(defaultProviderSettings[providerName]) as CustomSettingName[]
}



export type VoidStatefulModelInfo = { // <-- STATEFUL
	modelName: string,
	type: 'default' | 'autodetected' | 'custom';
	isHidden: boolean, // whether or not the user is hiding it (switched off)
}



type CommonProviderSettings = {
	_didFillInProviderSettings: boolean | undefined, // undefined initially, computed when user types in all fields
	models: VoidStatefulModelInfo[],
}

export type SettingsAtProvider<providerName extends ProviderName> = CustomProviderSettings<providerName> & CommonProviderSettings

// part of state
export type SettingsOfProvider = {
	[providerName in ProviderName]: SettingsAtProvider<providerName>
}


export type SettingName = keyof SettingsAtProvider<ProviderName>

type DisplayInfoForProviderName = {
	title: string,
	desc?: string,
}

export const displayInfoOfProviderName = (providerName: ProviderName): DisplayInfoForProviderName => {
	if (providerName === 'anthropic') {
		return { title: 'Anthropic', }
	}
	else if (providerName === 'openAI') {
		return { title: 'OpenAI', }
	}
	else if (providerName === 'deepseek') {
		return { title: 'DeepSeek', }
	}
	else if (providerName === 'openRouter') {
		return { title: 'OpenRouter', }
	}
	else if (providerName === 'ollama') {
		return { title: 'Ollama', }
	}
	else if (providerName === 'vLLM') {
		return { title: 'vLLM', }
	}
	else if (providerName === 'liteLLM') {
		return { title: 'LiteLLM', }
	}
	else if (providerName === 'lmStudio') {
		return { title: 'LM Studio', }
	}
	else if (providerName === 'openAICompatible') {
		return { title: 'OpenAI-Compatible', }
	}
	else if (providerName === 'gemini') {
		return { title: 'Gemini', }
	}
	else if (providerName === 'groq') {
		return { title: 'Groq', }
	}
	else if (providerName === 'together') {
		return { title: 'Together', }
	}
	else if (providerName === 'nebius') {
		return { title: 'Nebius', }
	}
	else if (providerName === 'venice') {
		return { title: 'Venice', }
	}

	else if (providerName === 'xAI') {
		return { title: 'Grok (xAI)', }
	}
	else if (providerName === 'mistral') {
		return { title: 'Mistral', }
	}
	else if (providerName === 'googleVertex') {
		return { title: 'Google Vertex AI', }
	}
	else if (providerName === 'microsoftAzure') {
		return { title: 'Microsoft Azure OpenAI', }
	}
	else if (providerName === 'awsBedrock') {
		return { title: 'AWS Bedrock', }
	}

	throw new Error(`descOfProviderName: Unknown provider name: "${providerName}"`)
}

export const subTextMdOfProviderName = (providerName: ProviderName): string => {

	if (providerName === 'anthropic') return 'Get your [API Key here](https://console.anthropic.com/settings/keys).'
	if (providerName === 'openAI') return 'Get your [API Key here](https://platform.openai.com/api-keys).'
	if (providerName === 'deepseek') return 'Get your [API Key here](https://platform.deepseek.com/api_keys).'
	if (providerName === 'openRouter') return 'Get your [API Key here](https://openrouter.ai/settings/keys). Read about [rate limits here](https://openrouter.ai/docs/api-reference/limits).'
	if (providerName === 'gemini') return 'Get your [API Key here](https://aistudio.google.com/apikey). Read about [rate limits here](https://ai.google.dev/gemini-api/docs/rate-limits#current-rate-limits).'
	if (providerName === 'groq') return 'Get your [API Key here](https://console.groq.com/keys).'
	if (providerName === 'together') return 'Get your [API Key here](https://api.together.ai/settings/api-keys).'
	if (providerName === 'nebius') return 'Get your [API Key here](https://studio.nebius.com/settings/api-keys).'
	if (providerName === 'venice') return 'Get your [API Key here](https://venice.ai/settings/api).'
	if (providerName === 'xAI') return 'Get your [API Key here](https://console.x.ai).'
	if (providerName === 'mistral') return 'Get your [API Key here](https://console.mistral.ai/api-keys).'
	if (providerName === 'openAICompatible') return `Use any provider that's OpenAI-compatible (use this for llama.cpp and more).`
	if (providerName === 'googleVertex') return 'You must authenticate before using Vertex with Void. Read more about endpoints [here](https://cloud.google.com/vertex-ai/generative-ai/docs/multimodal/call-vertex-using-openai-library), and regions [here](https://cloud.google.com/vertex-ai/docs/general/locations#available-regions).'
	if (providerName === 'microsoftAzure') return 'Read more about endpoints [here](https://learn.microsoft.com/en-us/rest/api/aifoundry/model-inference/get-chat-completions/get-chat-completions?view=rest-aifoundry-model-inference-2024-05-01-preview&tabs=HTTP), and get your API key [here](https://learn.microsoft.com/en-us/azure/search/search-security-api-keys?tabs=rest-use%2Cportal-find%2Cportal-query#find-existing-keys).'
	if (providerName === 'awsBedrock') return 'Connect via a LiteLLM proxy or the AWS [Bedrock-Access-Gateway](https://github.com/aws-samples/bedrock-access-gateway). LiteLLM Bedrock setup docs are [here](https://docs.litellm.ai/docs/providers/bedrock).'
	if (providerName === 'ollama') return 'Read more about custom [Endpoints here](https://github.com/ollama/ollama/blob/main/docs/faq.md#how-can-i-expose-ollama-on-my-network).'
	if (providerName === 'vLLM') return 'Read more about custom [Endpoints here](https://docs.vllm.ai/en/latest/getting_started/quickstart.html#openai-compatible-server).'
	if (providerName === 'lmStudio') return 'Read more about custom [Endpoints here](https://lmstudio.ai/docs/app/api/endpoints/openai).'
	if (providerName === 'liteLLM') return 'Read more about endpoints [here](https://docs.litellm.ai/docs/providers/openai_compatible).'

	throw new Error(`subTextMdOfProviderName: Unknown provider name: "${providerName}"`)
}

type DisplayInfo = {
	title: string;
	placeholder: string;
	isPasswordField?: boolean;
}
export const displayInfoOfSettingName = (providerName: ProviderName, settingName: SettingName): DisplayInfo => {
	if (settingName === 'apiKey') {
		return {
			title: 'API Key',

			// **Please follow this convention**:
			// The word "key..." here is a placeholder for the hash. For example, sk-ant-key... means the key will look like sk-ant-abcdefg123...
			placeholder: providerName === 'anthropic' ? 'sk-ant-key...' : // sk-ant-api03-key
				providerName === 'openAI' ? 'sk-proj-key...' :
					providerName === 'deepseek' ? 'sk-key...' :
						providerName === 'openRouter' ? 'sk-or-key...' : // sk-or-v1-key
							providerName === 'gemini' ? 'AIzaSy...' :
								providerName === 'groq' ? 'gsk_key...' :
<<<<<<< HEAD
									providerName === 'together' ? 'sk-tog-key...' :
										providerName === 'nebius' ? 'sk-neb-key...' :
											providerName === 'venice' ? 'sk-ven-key...' :
												providerName === 'openAICompatible' ? 'sk-key...' :
													providerName === 'xAI' ? 'xai-key...' :
														providerName === 'mistral' ? 'api-key...' :
															providerName === 'googleVertex' ? 'AIzaSy...' :
																providerName === 'microsoftAzure' ? 'key-...' :
																	'',
=======
									providerName === 'openAICompatible' ? 'sk-key...' :
										providerName === 'xAI' ? 'xai-key...' :
											providerName === 'mistral' ? 'api-key...' :
												providerName === 'googleVertex' ? 'AIzaSy...' :
													providerName === 'microsoftAzure' ? 'key-...' :
														providerName === 'awsBedrock' ? 'key-...' :
															'',
>>>>>>> 5815c018

			isPasswordField: true,
		}
	}
	else if (settingName === 'endpoint') {
		return {
			title: providerName === 'ollama' ? 'Endpoint' :
				providerName === 'vLLM' ? 'Endpoint' :
					providerName === 'lmStudio' ? 'Endpoint' :
						providerName === 'openAICompatible' ? 'baseURL' : // (do not include /chat/completions)
							providerName === 'googleVertex' ? 'baseURL' :
								providerName === 'microsoftAzure' ? 'baseURL' :
									providerName === 'liteLLM' ? 'baseURL' :
										providerName === 'awsBedrock' ? 'Endpoint' :
											'(never)',

			placeholder: providerName === 'ollama' ? defaultProviderSettings.ollama.endpoint
				: providerName === 'vLLM' ? defaultProviderSettings.vLLM.endpoint
					: providerName === 'openAICompatible' ? 'https://my-website.com/v1'
						: providerName === 'lmStudio' ? defaultProviderSettings.lmStudio.endpoint
							: providerName === 'liteLLM' ? 'http://localhost:4000'
								: providerName === 'awsBedrock' ? 'http://localhost:4000/v1'
									: '(never)',


		}
	}
	else if (settingName === 'headersJSON') {
		return { title: 'Custom Headers', placeholder: '{ "X-Request-Id": "..." }' }
	}
	else if (settingName === 'region') {
		// vertex only
		return {
			title: 'Region',
			placeholder: providerName === 'googleVertex' ? defaultProviderSettings.googleVertex.region
				: providerName === 'awsBedrock'
					? defaultProviderSettings.awsBedrock.region
					: ''
		}
	}
	else if (settingName === 'azureApiVersion') {
		// azure only
		return {
			title: 'API Version',
			placeholder: providerName === 'microsoftAzure' ? defaultProviderSettings.microsoftAzure.azureApiVersion
				: ''
		}
	}
	else if (settingName === 'project') {
		return {
			title: providerName === 'microsoftAzure' ? 'Resource'
				: providerName === 'googleVertex' ? 'Project'
					: '',
			placeholder: providerName === 'microsoftAzure' ? 'my-resource'
				: providerName === 'googleVertex' ? 'my-project'
					: ''

		}

	}
	else if (settingName === '_didFillInProviderSettings') {
		return {
			title: '(never)',
			placeholder: '(never)',
		}
	}
	else if (settingName === 'models') {
		return {
			title: '(never)',
			placeholder: '(never)',
		}
	}

	throw new Error(`displayInfo: Unknown setting name: "${settingName}"`)

}




const defaultCustomSettings: Record<CustomSettingName, undefined> = {
	apiKey: undefined,
	endpoint: undefined,
	region: undefined, // googleVertex
	project: undefined,
	azureApiVersion: undefined,
	headersJSON: undefined,
}


const modelInfoOfDefaultModelNames = (defaultModelNames: string[]): { models: VoidStatefulModelInfo[] } => {
	return {
		models: defaultModelNames.map((modelName, i) => ({
			modelName,
			type: 'default',
			isHidden: defaultModelNames.length >= 10, // hide all models if there are a ton of them, and make user enable them individually
		}))
	}
}

// used when waiting and for a type reference
export const defaultSettingsOfProvider: SettingsOfProvider = {
	anthropic: {
		...defaultCustomSettings,
		...defaultProviderSettings.anthropic,
		...modelInfoOfDefaultModelNames(defaultModelsOfProvider.anthropic),
		_didFillInProviderSettings: undefined,
	},
	openAI: {
		...defaultCustomSettings,
		...defaultProviderSettings.openAI,
		...modelInfoOfDefaultModelNames(defaultModelsOfProvider.openAI),
		_didFillInProviderSettings: undefined,
	},
	deepseek: {
		...defaultCustomSettings,
		...defaultProviderSettings.deepseek,
		...modelInfoOfDefaultModelNames(defaultModelsOfProvider.deepseek),
		_didFillInProviderSettings: undefined,
	},
	gemini: {
		...defaultCustomSettings,
		...defaultProviderSettings.gemini,
		...modelInfoOfDefaultModelNames(defaultModelsOfProvider.gemini),
		_didFillInProviderSettings: undefined,
	},
	xAI: {
		...defaultCustomSettings,
		...defaultProviderSettings.xAI,
		...modelInfoOfDefaultModelNames(defaultModelsOfProvider.xAI),
		_didFillInProviderSettings: undefined,
	},
	mistral: {
		...defaultCustomSettings,
		...defaultProviderSettings.mistral,
		...modelInfoOfDefaultModelNames(defaultModelsOfProvider.mistral),
		_didFillInProviderSettings: undefined,
	},
	liteLLM: {
		...defaultCustomSettings,
		...defaultProviderSettings.liteLLM,
		...modelInfoOfDefaultModelNames(defaultModelsOfProvider.liteLLM),
		_didFillInProviderSettings: undefined,
	},
	lmStudio: {
		...defaultCustomSettings,
		...defaultProviderSettings.lmStudio,
		...modelInfoOfDefaultModelNames(defaultModelsOfProvider.lmStudio),
		_didFillInProviderSettings: undefined,
	},
	groq: { // aggregator (serves models from multiple providers)
		...defaultCustomSettings,
		...defaultProviderSettings.groq,
		...modelInfoOfDefaultModelNames(defaultModelsOfProvider.groq),
		_didFillInProviderSettings: undefined,
	},
	together: { // aggregator (serves models from multiple providers)
		...defaultCustomSettings,
		...defaultProviderSettings.together,
		...modelInfoOfDefaultModelNames(defaultModelsOfProvider.together),
		_didFillInProviderSettings: undefined,
	},
	nebius: { // aggregator (serves models from multiple providers)
		...defaultCustomSettings,
		...defaultProviderSettings.nebius,
		...modelInfoOfDefaultModelNames(defaultModelsOfProvider.nebius),
		_didFillInProviderSettings: undefined,
	},
	venice: { // aggregator (serves models from multiple providers)
		...defaultCustomSettings,
		...defaultProviderSettings.venice,
		...modelInfoOfDefaultModelNames(defaultModelsOfProvider.venice),
		_didFillInProviderSettings: undefined,
	},
	openRouter: { // aggregator (serves models from multiple providers)
		...defaultCustomSettings,
		...defaultProviderSettings.openRouter,
		...modelInfoOfDefaultModelNames(defaultModelsOfProvider.openRouter),
		_didFillInProviderSettings: undefined,
	},
	openAICompatible: { // aggregator (serves models from multiple providers)
		...defaultCustomSettings,
		...defaultProviderSettings.openAICompatible,
		...modelInfoOfDefaultModelNames(defaultModelsOfProvider.openAICompatible),
		_didFillInProviderSettings: undefined,
	},
	ollama: { // aggregator (serves models from multiple providers)
		...defaultCustomSettings,
		...defaultProviderSettings.ollama,
		...modelInfoOfDefaultModelNames(defaultModelsOfProvider.ollama),
		_didFillInProviderSettings: undefined,
	},
	vLLM: { // aggregator (serves models from multiple providers)
		...defaultCustomSettings,
		...defaultProviderSettings.vLLM,
		...modelInfoOfDefaultModelNames(defaultModelsOfProvider.vLLM),
		_didFillInProviderSettings: undefined,
	},
	googleVertex: { // aggregator (serves models from multiple providers)
		...defaultCustomSettings,
		...defaultProviderSettings.googleVertex,
		...modelInfoOfDefaultModelNames(defaultModelsOfProvider.googleVertex),
		_didFillInProviderSettings: undefined,
	},
	microsoftAzure: { // aggregator (serves models from multiple providers)
		...defaultCustomSettings,
		...defaultProviderSettings.microsoftAzure,
		...modelInfoOfDefaultModelNames(defaultModelsOfProvider.microsoftAzure),
		_didFillInProviderSettings: undefined,
	},
	awsBedrock: { // aggregator (serves models from multiple providers)
		...defaultCustomSettings,
		...defaultProviderSettings.awsBedrock,
		...modelInfoOfDefaultModelNames(defaultModelsOfProvider.awsBedrock),
		_didFillInProviderSettings: undefined,
	},
}


export type ModelSelection = { providerName: ProviderName, modelName: string }

export const modelSelectionsEqual = (m1: ModelSelection, m2: ModelSelection) => {
	return m1.modelName === m2.modelName && m1.providerName === m2.providerName
}

// this is a state
export const featureNames = ['Chat', 'Ctrl+K', 'Autocomplete', 'Apply'] as const
export type ModelSelectionOfFeature = Record<(typeof featureNames)[number], ModelSelection | null>
export type FeatureName = keyof ModelSelectionOfFeature

export const displayInfoOfFeatureName = (featureName: FeatureName) => {
	// editor:
	if (featureName === 'Autocomplete')
		return 'Autocomplete'
	else if (featureName === 'Ctrl+K')
		return 'Quick Edit'
	// sidebar:
	else if (featureName === 'Chat')
		return 'Chat'
	else if (featureName === 'Apply')
		return 'Apply'
	else
		throw new Error(`Feature Name ${featureName} not allowed`)
}


// the models of these can be refreshed (in theory all can, but not all should)
export const refreshableProviderNames = localProviderNames
export type RefreshableProviderName = typeof refreshableProviderNames[number]

// models that come with download buttons
export const hasDownloadButtonsOnModelsProviderNames = ['ollama'] as const satisfies ProviderName[]





// use this in isFeatuerNameDissbled
export const isProviderNameDisabled = (providerName: ProviderName, settingsState: VoidSettingsState) => {

	const settingsAtProvider = settingsState.settingsOfProvider[providerName]
	const isAutodetected = (refreshableProviderNames as string[]).includes(providerName)

	const isDisabled = settingsAtProvider.models.length === 0
	if (isDisabled) {
		return isAutodetected ? 'providerNotAutoDetected' : (!settingsAtProvider._didFillInProviderSettings ? 'notFilledIn' : 'addModel')
	}
	return false
}

export const isFeatureNameDisabled = (featureName: FeatureName, settingsState: VoidSettingsState) => {
	// if has a selected provider, check if it's enabled
	const selectedProvider = settingsState.modelSelectionOfFeature[featureName]

	if (selectedProvider) {
		const { providerName } = selectedProvider
		return isProviderNameDisabled(providerName, settingsState)
	}

	// if there are any models they can turn on, tell them that
	const canTurnOnAModel = !!providerNames.find(providerName => settingsState.settingsOfProvider[providerName].models.filter(m => m.isHidden).length !== 0)
	if (canTurnOnAModel) return 'needToEnableModel'

	// if there are any providers filled in, then they just need to add a model
	const anyFilledIn = !!providerNames.find(providerName => settingsState.settingsOfProvider[providerName]._didFillInProviderSettings)
	if (anyFilledIn) return 'addModel'

	return 'addProvider'
}







export type ChatMode = 'agent' | 'gather' | 'normal'


export type GlobalSettings = {
	autoRefreshModels: boolean;
	aiInstructions: string;
	enableAutocomplete: boolean;
	syncApplyToChat: boolean;
	enableFastApply: boolean;
	chatMode: ChatMode;
	autoApprove: { [approvalType in ToolApprovalType]?: boolean };
	showInlineSuggestions: boolean;
	includeToolLintErrors: boolean;
	isOnboardingComplete: boolean;
	disableSystemMessage: boolean;
}

export const defaultGlobalSettings: GlobalSettings = {
	autoRefreshModels: true,
	aiInstructions: '',
	enableAutocomplete: false,
	syncApplyToChat: true,
	enableFastApply: true,
	chatMode: 'agent',
	autoApprove: {},
	showInlineSuggestions: true,
	includeToolLintErrors: true,
	isOnboardingComplete: false,
	disableSystemMessage: false,
}

export type GlobalSettingName = keyof GlobalSettings
export const globalSettingNames = Object.keys(defaultGlobalSettings) as GlobalSettingName[]












export type ModelSelectionOptions = {
	reasoningEnabled?: boolean;
	reasoningBudget?: number;
	reasoningEffort?: string;
}

export type OptionsOfModelSelection = {
	[featureName in FeatureName]: Partial<{
		[providerName in ProviderName]: {
			[modelName: string]: ModelSelectionOptions | undefined
		}
	}>
}





export type OverridesOfModel = {
	[providerName in ProviderName]: {
		[modelName: string]: Partial<ModelOverrides> | undefined
	}
}


const overridesOfModel = {} as OverridesOfModel
for (const providerName of providerNames) { overridesOfModel[providerName] = {} }
export const defaultOverridesOfModel = overridesOfModel



export interface MCPUserStateOfName {
	[serverName: string]: MCPUserState | undefined;
}

export interface MCPUserState {
	isOn: boolean;
}<|MERGE_RESOLUTION|>--- conflicted
+++ resolved
@@ -163,7 +163,6 @@
 						providerName === 'openRouter' ? 'sk-or-key...' : // sk-or-v1-key
 							providerName === 'gemini' ? 'AIzaSy...' :
 								providerName === 'groq' ? 'gsk_key...' :
-<<<<<<< HEAD
 									providerName === 'together' ? 'sk-tog-key...' :
 										providerName === 'nebius' ? 'sk-neb-key...' :
 											providerName === 'venice' ? 'sk-ven-key...' :
@@ -173,15 +172,7 @@
 															providerName === 'googleVertex' ? 'AIzaSy...' :
 																providerName === 'microsoftAzure' ? 'key-...' :
 																	'',
-=======
-									providerName === 'openAICompatible' ? 'sk-key...' :
-										providerName === 'xAI' ? 'xai-key...' :
-											providerName === 'mistral' ? 'api-key...' :
-												providerName === 'googleVertex' ? 'AIzaSy...' :
-													providerName === 'microsoftAzure' ? 'key-...' :
-														providerName === 'awsBedrock' ? 'key-...' :
-															'',
->>>>>>> 5815c018
+
 
 			isPasswordField: true,
 		}
