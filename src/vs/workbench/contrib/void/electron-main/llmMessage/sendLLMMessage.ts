/*--------------------------------------------------------------------------------------
 *  Copyright 2025 Glass Devtools, Inc. All rights reserved.
 *  Licensed under the Apache License, Version 2.0. See LICENSE.txt for more information.
 *--------------------------------------------------------------------------------------*/

import { SendLLMMessageParams, OnText, OnFinalMessage, OnError } from '../../common/sendLLMMessageTypes.js';
import { IMetricsService } from '../../common/metricsService.js';
import { displayInfoOfProviderName } from '../../common/voidSettingsTypes.js';
import { getProvider } from './providers/index.js';


export const sendLLMMessage = async ({
	messagesType,
	messages: messages_,
	onText: onText_,
	onFinalMessage: onFinalMessage_,
	onError: onError_,
	abortRef: abortRef_,
	logging: { loggingName, loggingExtras },
	settingsOfProvider,
	modelSelection,
	modelSelectionOptions,
	overridesOfModel,
	chatMode,
	separateSystemMessage,
	mcpTools,
}: SendLLMMessageParams,

	metricsService: IMetricsService
) => {


	const { providerName, modelName } = modelSelection

	// only captures number of messages and message "shape", no actual code, instructions, prompts, etc
	const captureLLMEvent = (eventId: string, extras?: object) => {


		metricsService.capture(eventId, {
			providerName,
			modelName,
			customEndpointURL: settingsOfProvider[providerName]?.endpoint,
			numModelsAtEndpoint: settingsOfProvider[providerName]?.models?.length,
			...messagesType === 'chatMessages' ? {
				numMessages: messages_?.length,
			} : messagesType === 'FIMMessage' ? {
				prefixLength: messages_.prefix.length,
				suffixLength: messages_.suffix.length,
			} : {},
			...loggingExtras,
			...extras,
		})
	}
	const submit_time = new Date()

	let _fullTextSoFar = ''
	let _aborter: (() => void) | null = null
	let _setAborter = (fn: () => void) => { _aborter = fn }
	let _didAbort = false

	const onText: OnText = (params) => {
		const { fullText } = params
		if (_didAbort) return
		onText_(params)
		_fullTextSoFar = fullText
	}

	const onFinalMessage: OnFinalMessage = (params) => {
		const { fullText, fullReasoning, toolCall } = params
		if (_didAbort) return
		captureLLMEvent(`${loggingName} - Received Full Message`, { messageLength: fullText.length, reasoningLength: fullReasoning?.length, duration: new Date().getMilliseconds() - submit_time.getMilliseconds(), toolCallName: toolCall?.name })
		onFinalMessage_(params)
	}

	const onError: OnError = ({ message: errorMessage, fullError }) => {
		if (_didAbort) return
		console.error('sendLLMMessage onError:', errorMessage)

		// handle failed to fetch errors, which give 0 information by design
		if (errorMessage === 'TypeError: fetch failed')
			errorMessage = `Failed to fetch from ${displayInfoOfProviderName(providerName).title}. This likely means you specified the wrong endpoint in Void's Settings, or your local model provider like Ollama is powered off.`

		captureLLMEvent(`${loggingName} - Error`, { error: errorMessage })
		onError_({ message: errorMessage, fullError })
	}

	// we should NEVER call onAbort internally, only from the outside
	const onAbort = () => {
		captureLLMEvent(`${loggingName} - Abort`, { messageLengthSoFar: _fullTextSoFar.length })
		try { _aborter?.() } // aborter sometimes automatically throws an error
		catch (e) { }
		_didAbort = true
	}
	abortRef_.current = onAbort


	if (messagesType === 'chatMessages')
		captureLLMEvent(`${loggingName} - Sending Message`, {})
	else if (messagesType === 'FIMMessage')
		captureLLMEvent(`${loggingName} - Sending FIM`, { prefixLen: messages_?.prefix?.length, suffixLen: messages_?.suffix?.length })


	try {
		const provider = getProvider(providerName);
		if (!provider) {
			onError({ message: `Error: Provider "${providerName}" not recognized.`, fullError: null })
			return
		}

		const commonParams = {
			onText,
			onFinalMessage,
			onError,
			settingsOfProvider,
			modelSelectionOptions,
			overridesOfModel,
			modelName,
			_setAborter,
			providerName,
			separateSystemMessage,
		};

		if (messagesType === 'chatMessages') {
<<<<<<< HEAD
			await provider.sendChat({
				...commonParams,
				messages: messages_,
				chatMode
			});
=======
			await sendChat({ messages: messages_, onText, onFinalMessage, onError, settingsOfProvider, modelSelectionOptions, overridesOfModel, modelName, _setAborter, providerName, separateSystemMessage, chatMode, mcpTools })
>>>>>>> 406d0dc2
			return
		}

		if (messagesType === 'FIMMessage') {
			if (provider.sendFIM) {
				await provider.sendFIM({
					...commonParams,
					messages: messages_
				});
				return
			}
			onError({ message: `Error running Autocomplete with ${providerName} - ${modelName}.`, fullError: null })
			return
		}

		onError({ message: `Error: Message type "${messagesType}" not recognized.`, fullError: null })
		return
	}

	catch (error) {
		if (error instanceof Error) { onError({ message: error + '', fullError: error }) }
		else { onError({ message: `Unexpected Error in sendLLMMessage: ${error}`, fullError: error }); }
		// ; (_aborter as any)?.()
		// _didAbort = true
	}
}
<|MERGE_RESOLUTION|>--- conflicted
+++ resolved
@@ -118,18 +118,15 @@
 			_setAborter,
 			providerName,
 			separateSystemMessage,
+			mcpTools,
 		};
 
 		if (messagesType === 'chatMessages') {
-<<<<<<< HEAD
 			await provider.sendChat({
 				...commonParams,
 				messages: messages_,
 				chatMode
 			});
-=======
-			await sendChat({ messages: messages_, onText, onFinalMessage, onError, settingsOfProvider, modelSelectionOptions, overridesOfModel, modelName, _setAborter, providerName, separateSystemMessage, chatMode, mcpTools })
->>>>>>> 406d0dc2
 			return
 		}
 
