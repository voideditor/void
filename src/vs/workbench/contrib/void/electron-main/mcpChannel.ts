--- conflicted
+++ resolved
@@ -245,10 +245,6 @@
 		}
 	}
 
-	private _removeUniquePrefix(name: string) {
-		return name.split('_').slice(1).join('_')
-	}
-
 	private async _closeAllMCPServers() {
 		for (const serverName in this.infoOfClientId) {
 			await this._closeClient(serverName)
@@ -314,11 +310,7 @@
 
 		// Call the tool with the provided parameters
 		const response = await client.callTool({
-<<<<<<< HEAD
 			name: removeMCPToolNamePrefix(toolName),
-=======
-			name: this._removeUniquePrefix(toolName),
->>>>>>> 3bc0a34e
 			arguments: params
 		})
 		const { content } = response as CallToolResult
